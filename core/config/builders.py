--- conflicted
+++ resolved
@@ -441,13 +441,7 @@
         mean_total = row.mean
         std_total = row.std_dev if row.std_dev is not None else 0.0
         mean_per_day = mean_total / actual_len if actual_len else mean_total
-<<<<<<< HEAD
-        std_per_day = (
-            std_total / math.sqrt(actual_len) if actual_len > 0 else std_total
-        )
-=======
         std_per_day = std_total / math.sqrt(actual_len) if actual_len > 0 else std_total
->>>>>>> 828ba31f
 
         distributed.append(
             CustomerDemand(
