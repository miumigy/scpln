--- conflicted
+++ resolved
@@ -55,35 +55,46 @@
 
 ### 3. サンプル計画を実行
 
-```bash
-PYTHONPATH=. python3 scripts/plan_aggregate.py -i samples/planning -o out/aggregate.json
-PYTHONPATH=. python3 scripts/allocate.py -i out/aggregate.json -I samples/planning -o out/sku_week.json --weeks 4 --round int
-PYTHONPATH=. python3 scripts/mrp.py -i out/sku_week.json -I samples/planning -o out/mrp.json --weeks 4 --lt-unit day
-PYTHONPATH=. python3 scripts/reconcile.py -i out/sku_week.json out/mrp.json -I samples/planning -o out/plan_final.json --weeks 4 --cutover-date 2025-09-01 --recon-window-days 7
-PYTHONPATH=. python3 scripts/reconcile_levels.py -i out/aggregate.json out/sku_week.json -o out/reconciliation_log.json --version v-local --tol-abs 1e-6 --tol-rel 1e-6
-```
+- UI: `/ui/plans` → 「新規Plan作成（統合Run）」で実行（作成後に詳細へ）
+- API: `POST /plans/integrated/run`（同期, 従来） または `POST /runs`（アダプタ, P-16）
+  - 例（/runs, 同期）: `{ "pipeline":"integrated", "async": false, "options": { "input_dir":"samples/planning", "weeks":4, "lt_unit":"day" } }`
+  - 例（/runs, 非同期）: `{ "pipeline":"integrated", "async": true,  "options": { ... } }`（`/ui/jobs/{job_id}` で進捗確認）
+- スクリプト: `bash scripts/run_planning_pipeline.sh -I samples/planning -o out --weeks 4`
+  - プリセット: `--preset det_near|agg_far|blend`（`--cutover-date` と併用）
 
 Planning Hub UI の「新規Plan作成（統合Run）」から同等の処理を一括実行できます。詳細は `docs/TUTORIAL-JA.md` を参照してください。
 
----
-
-## 計画パイプライン概要（要約）
-
-```mermaid
-flowchart TD
-  A[Aggregate] --> B[Allocate]
-  B --> C[MRP]
-  C --> D[Reconcile]
-  D --> E[Report]
-```
-
-- **下り（Aggregate→Detail）**: `scripts/allocate.py` が需要・供給・バックログをSKU×週へ分解。ロック・重み・カットオーバーに対応。
-- **上り（Detail→Aggregate）**: `PATCH /plans/{version}/psi` のDET編集が自動でAGGに集計。`tests/test_psi_sync.py` が保存則を検証。
-- **再整合**: `/plans/{version}/psi/reconcile` や `/plans/integrated/run` でcutover/anchor/tolを指定し、差分ログやCarryoverを生成。
-
----
-
-<<<<<<< HEAD
+### 4. DBバックアップ・リストア
+
+- 取得: `bash scripts/backup_db.sh`（`SCPLN_DB`が指すDBを`backup/`へコピー）
+- 復元: `bash scripts/restore_db.sh backup/scpln_YYYYmmdd_HHMMSS.db`
+
+## Web UI 詳細（抜粋）
+
+- `/ui/runs`
+  - ページャ: First/Prev/Next/Last とページ番号ジャンプ（Page x/y）。`limit`/`sort`/`order`/`schema_version`/`config_id` は localStorage に保存・復元
+  - ソート: 列見出し（started_at/duration_ms/schema_version）クリックで昇順/降順を切替（↑/↓を表示）
+  - 比較: 行チェック→Use selected→Compare、または Compare selected で直接比較
+  - CSV: 各行から `results.csv`/`pl.csv`/`summary.csv`/`trace.csv` を直接ダウンロード可能（res/pl/sum/trace リンク）
+- `/ui/jobs`
+  - 集計ジョブ: run_id/dataset/bucket に加え、`date_field`/`tz`/`calendar_mode`、`week_start_offset`/`month_len`、`product_map`/`location_map`(JSON)を指定可能
+  - プリセット: フォーム値をローカルに保存/読込/削除（localStorage）。繰り返しの集計設定を一括適用
+  - プリセットの共有: Export（JSONファイル）/Import に対応し、チーム内で設定を共有可能
+- 入力支援: 最新Runから `group_keys`/`sum_fields` 候補を自動推測し、datalist へ提示
+ - `/ui/scenarios`（フェーズ2の土台）
+    - シナリオ一覧/追加のUI（名前/タグ/親ID/説明）
+    - API: `GET /scenarios`, `GET /scenarios/{id}`, `POST /scenarios`, `PUT /scenarios/{id}`, `DELETE /scenarios/{id}`
+    - シナリオからのシミュレーション実行: シナリオ一覧から設定を選択し、シミュレーションジョブを投入
+    - シナリオ比較プリセット: ベースシナリオとターゲットシナリオを指定し、最新の実行結果を比較
+
+<!-- 図解セクションはパイプライン説明の後方へ移動しました -->
+
+ 
+
+## 集約計画/詳細計画パイプライン
+
+設計と詳細手順は整合ガイドに集約しています。READMEでは最小限の実行方法のみを示します。
+
 - 整合ガイド: [集約↔詳細 計画の統合・整合ガイド](docs/AGG_DET_RECONCILIATION_JA.md)（擬似コード／パラメタ早見／FAQ／サンプル）
 
 ### 整合トラブルシュート（PSI/分配）
@@ -106,9 +117,67 @@
     - `PYTHONPATH=. python3 scripts/export_reconcile_csv.py -i out/reconciliation_log.json -o out/reconciliation_before.csv --label before`
     - adjusted がある場合: `-j out/reconciliation_log_adjusted.json --label2 after`
 - サンプル入力: samples/planning/（2025-01〜2025-12の月次を含み、年内フル≒365日をカバー）
-=======
+
+-実行方法（最小）
+- UI: `/ui/plans` → 「新規Plan作成（統合Run）」で実行（作成後に詳細へ）
+- API: `POST /plans/integrated/run`（同期, 従来） または `POST /runs`（アダプタ, P-16）
+  - 例（/runs, 同期）: `{ "pipeline":"integrated", "async": false, "options": { "input_dir":"samples/planning", "weeks":4, "lt_unit":"day" } }`
+  - 例（/runs, 非同期）: `{ "pipeline":"integrated", "async": true,  "options": { ... } }`（`/ui/jobs/{job_id}` で進捗確認）
+- スクリプト: `bash scripts/run_planning_pipeline.sh -I samples/planning -o out --weeks 4`
+  - プリセット: `--preset det_near|agg_far|blend`（`--cutover-date` と併用）
+
+出力（out/）
+- aggregate.json / sku_week.json / mrp.json / plan_final.json / reconciliation_log.json / report.csv
+- 任意（anchor適用・adjusted指定時）: sku_week_adjusted.json / reconciliation_log_adjusted.json / mrp_adjusted.json / plan_final_adjusted.json / report_adjusted.csv
+
+補足
+- v2ポリシー（DET_near/AGG_far/blend）やパラメタの意味は整合ガイドを参照
+- スモーク: `python scripts/spill_smoke.py -i out/plan_final.json`
+
+### 計画立案フロー（簡略）
+
+- Draft: 集約入力を確認（family×period）
+- Disaggregate: SKU×週へ配賦（需要/供給/在庫）
+- Schedule: MRPで予定オーダ生成（能力・在庫制約反映）
+- Reconcile: cutover/anchor/tolerance で整合（調整後DETは任意）
+- Execute: PlanをもとにRunを実施、KPI確認、承認/ベースライン化
+
+```mermaid
+flowchart LR
+  H[Planning Hub]
+  R[Run Detail]
+  H --> A[Draft]
+  R --> A
+  A --> B[Disaggregate]
+  B --> C[Schedule]
+  C --> D[Reconcile]
+  D --> E[Execute]
+  E --> F[Baseline]
+```
+
+
+
+Planning Hub UI の「新規Plan作成（統合Run）」から同等の処理を一括実行できます。詳細は `docs/TUTORIAL-JA.md` を参照してください。
+
+---
+
+## 計画パイプライン概要（要約）
+
+```mermaid
+flowchart TD
+  A[Aggregate] --> B[Allocate]
+  B --> C[MRP]
+  C --> D[Reconcile]
+  D --> E[Report]
+```
+
+- **下り（Aggregate→Detail）**: `scripts/allocate.py` が需要・供給・バックログをSKU×週へ分解。ロック・重み・カットオーバーに対応。
+- **上り（Detail→Aggregate）**: `PATCH /plans/{version}/psi` のDET編集が自動でAGGに集計。`tests/test_psi_sync.py` が保存則を検証。
+- **再整合**: `/plans/{version}/psi/reconcile` や `/plans/integrated/run` でcutover/anchor/tolを指定し、差分ログやCarryoverを生成。
+
+---
+
 ## ドキュメントマップ（MECE）
->>>>>>> a3be9cfd
 
 | カテゴリ | 目的 | ドキュメント |
 | --- | --- | --- |
