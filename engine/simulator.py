import logging
import math
import random
from collections import defaultdict

try:
    from scipy.stats import norm as _scipy_norm  # type: ignore

    norm_ppf = _scipy_norm.ppf
except Exception:  # pragma: no cover
    from statistics import NormalDist

    norm_ppf = NormalDist().inv_cdf


def _service_level_z(p: float) -> float:
    if p is None:
        return 0.0
    if p <= 0.0:
        return 0.0
    if p >= 1.0:
        return 6.0
    return float(norm_ppf(p))


from domain.models import (
    SimulationInput,
    StoreNode,
    WarehouseNode,
    MaterialNode,
    FactoryNode,
)


class SupplyChainSimulator:
    def __init__(self, sim_input: SimulationInput):
        self.input = sim_input
        self.products = {p.name: p for p in self.input.products}
        self.nodes_map = {n.name: n for n in self.input.nodes}
        self.network_map = {
            (link.from_node, link.to_node): link for link in self.input.network
        }

        self.stock = {
            n.name: defaultdict(float, n.initial_stock) for n in self.input.nodes
        }
        self.production_orders = defaultdict(
            list
        )  # {completion_day: [(item, qty, factory)]}
        self.order_history = defaultdict(
            list
        )  # {day: [(item, qty, from_node, to_node)]}
        # Pending outbound shipments scheduled by ship day. Each entry:
        #   (item_name, qty, supplier_node_name, dest_node_name, is_backorder)
        self.pending_shipments = defaultdict(list)  # {ship_day: [tuple]}
        self.customer_backorders = defaultdict(lambda: defaultdict(float))
        # Fast lookup indices for pending shipments (strictly future after today's processing)
        # Sum of quantities across all future days, keyed by (dest,item) and (supplier,item)
        self._pending_by_dest_item = defaultdict(float)
        self._pending_by_supplier_item = defaultdict(float)

        self.cumulative_ordered = defaultdict(float)
        self.cumulative_received = defaultdict(float)

        self.daily_results = []
        self.daily_profit_loss = []
        self.node_order = self._get_topological_order()
<<<<<<< HEAD
        self.pl_summary = {}
        self.cost_trace = []
        self.warehouse_demand_profiles = self._calculate_warehouse_demand_profiles()
=======
>>>>>>> 50746c02
        self.factory_demand_profiles = self._calculate_factory_demand_profiles()
        self.pl_summary = {}
        self.cost_trace = []

    def _get_topological_order(self):
        order = []
        node_types = ["store", "warehouse", "factory", "material"]
        for n_type in node_types:
            for node in self.input.nodes:
                if node.node_type == n_type and node.name not in order:
                    order.append(node.name)
        return order

    def _calculate_warehouse_demand_profiles(self):
        profiles = defaultdict(lambda: defaultdict(lambda: {"mean": 0, "variance": 0}))
        for wh in [n for n in self.input.nodes if n.node_type == "warehouse"]:
            for link in self.input.network:
                if (
                    link.from_node == wh.name
                    and self.nodes_map[link.to_node].node_type == "store"
                ):
                    store_name = link.to_node
                    for demand in self.input.customer_demand:
                        if demand.store_name == store_name:
                            profiles[wh.name][demand.product_name][
                                "mean"
                            ] += demand.demand_mean
                            profiles[wh.name][demand.product_name]["variance"] += (
                                demand.demand_std_dev**2
                            )
        for _, products in profiles.items():
            for _, data in products.items():
                data["std_dev"] = math.sqrt(data["variance"])
        return profiles

    def _calculate_factory_demand_profiles(self):
        profiles = defaultdict(lambda: defaultdict(lambda: {"mean": 0, "variance": 0}))
        for factory in [n for n in self.input.nodes if n.node_type == "factory"]:
            for link in self.input.network:
                if (
                    link.from_node == factory.name
                    and self.nodes_map[link.to_node].node_type == "warehouse"
                ):
                    wh_name = link.to_node
                    wh_profile = self.warehouse_demand_profiles.get(wh_name, {})
                    for item, data in wh_profile.items():
                        if item in factory.producible_products:
                            profiles[factory.name][item]["mean"] += data["mean"]
                            profiles[factory.name][item]["variance"] += data["variance"]
        for _, products in profiles.items():
            for _, data in products.items():
                data["std_dev"] = math.sqrt(data["variance"])
        return profiles

    def run(self):
        if getattr(self.input, "random_seed", None) is not None:
            try:
                random.seed(self.input.random_seed)
            except Exception:
                pass
        for day in range(self.input.planning_horizon):
            start_of_day_stock = {
                name: self.stock[name].copy() for name in self.nodes_map
            }
            daily_events = defaultdict(lambda: defaultdict(float))

            logging.debug(f"--- Day {day}: Receiving Orders ---")
            received_orders_today = defaultdict(list)
            # in_transit_orders は廃止済み

            if day in self.pending_shipments:
                shipped_so_far = defaultdict(float)
                dest_incoming_today = defaultdict(float)
                for rec in self.pending_shipments.pop(day):
                    if len(rec) == 4:
                        item, qty, supplier_name, dest_name = rec
                        is_backorder = False
                    else:
                        item, qty, supplier_name, dest_name, is_backorder = rec
                    # Remove from future indices at the start of ship-day processing
                    self._pending_by_dest_item[(dest_name, item)] -= qty
                    self._pending_by_supplier_item[(supplier_name, item)] -= qty

                    link_obj = self.network_map.get((supplier_name, dest_name))
                    supplier_node = self.nodes_map[supplier_name]
                    dest_node = self.nodes_map[dest_name]
                    available = self.stock[supplier_name].get(item, 0)
                    request_qty = min(available, qty)

                    link_cap = (
                        getattr(link_obj, "capacity_per_day", float("inf"))
                        if link_obj
                        else float("inf")
                    )
                    link_allow_over = (
                        getattr(link_obj, "allow_over_capacity", True)
                        if link_obj
                        else True
                    )
                    remaining_link_cap = max(
                        0.0, link_cap - shipped_so_far[(supplier_name, dest_name)]
                    )

                    shipped_candidate = request_qty
                    link_over_qty = 0.0
                    if not link_allow_over:
                        shipped_candidate = min(shipped_candidate, remaining_link_cap)
                    else:
                        if remaining_link_cap < shipped_candidate:
                            link_over_qty = shipped_candidate - remaining_link_cap

                    storage_cap = getattr(dest_node, "storage_capacity", float("inf"))
                    storage_allow_over = getattr(
                        dest_node, "allow_storage_over_capacity", True
                    )
                    total_stock_now = sum(self.stock[dest_name].values())
                    remaining_storage = max(
                        0.0,
                        storage_cap
                        - (total_stock_now + dest_incoming_today[dest_name]),
                    )
                    storage_over_add = 0.0
                    if not storage_allow_over:
                        shipped_candidate = min(shipped_candidate, remaining_storage)

                    shipped = max(0.0, min(request_qty, shipped_candidate))

                    daily_events[f"{supplier_name}_{item}"]["demand"] += qty
                    if shipped > 0:
                        self.stock[supplier_name][item] -= shipped
                        daily_events[f"{supplier_name}_{item}"]["sales"] += shipped

                        shipped_so_far[(supplier_name, dest_name)] += shipped
                        dest_incoming_today[dest_name] += shipped

                        if storage_allow_over and storage_cap != float("inf"):
                            before_over = max(
                                0.0,
                                (
                                    total_stock_now
                                    + dest_incoming_today[dest_name]
                                    - shipped
                                )
                                - storage_cap,
                            )
                            after_over = max(
                                0.0,
                                (total_stock_now + dest_incoming_today[dest_name])
                                - storage_cap,
                            )
                            storage_over_add = max(0.0, after_over - before_over)
                            if storage_over_add > 0:
                                skey = f"storage_overage:{dest_name}"
                                if skey not in daily_events:
                                    daily_events[skey] = {"qty": 0.0}
                                daily_events[skey]["qty"] += storage_over_add

                        self.stock[dest_name][item] += shipped
                        daily_events[f"{dest_name}_{item}"]["incoming"] += shipped
                        tkey = f"transport:{supplier_name}->{dest_name}:{item}"
                        if tkey not in daily_events:
                            daily_events[tkey] = {"qty": 0.0}
                        daily_events[tkey]["qty"] += shipped

                        if link_allow_over and link_cap != float("inf"):
                            before_over_link = max(
                                0.0,
                                (shipped_so_far[(supplier_name, dest_name)] - shipped)
                                - link_cap,
                            )
                            after_over_link = max(
                                0.0,
                                shipped_so_far[(supplier_name, dest_name)] - link_cap,
                            )
                            over_added = max(0.0, after_over_link - before_over_link)
                            if over_added > 0:
                                okey = f"transport_overage:{supplier_name}->{dest_name}"
                                if okey not in daily_events:
                                    daily_events[okey] = {"qty": 0.0}
                                daily_events[okey]["qty"] += over_added

                    if qty > shipped:
                        shortage = qty - shipped
                        daily_events[f"{supplier_name}_{item}"]["shortage"] += shortage
                        logging.debug(
                            f"Day {day}: Supplier {supplier_name} shortage {shortage} of {item} for {dest_name}"
                        )
                        if getattr(supplier_node, "backorder_enabled", True):

                            self.pending_shipments[day + 1].append(
                                (item, shortage, supplier_name, dest_name, True)
                            )
                            # Update indices for rescheduled future shipment
                            self._pending_by_dest_item[(dest_name, item)] += shortage
                            self._pending_by_supplier_item[
                                (supplier_name, item)
                            ] += shortage

            # Legacy in_transit_orders 経路は廃止（pending_shipmentsに統一）
            for item, qty, factory_name in self.production_orders.pop(day, []):
                factory_node = self.nodes_map[factory_name]
                storage_cap = getattr(factory_node, "storage_capacity", float("inf"))
                allow_over = getattr(factory_node, "allow_storage_over_capacity", True)
                total_stock_now = sum(self.stock[factory_name].values())
                remaining_storage = max(0.0, storage_cap - total_stock_now)
                to_store = qty
                if not allow_over:
                    to_store = min(qty, remaining_storage)
                if to_store > 0:
                    self.stock[factory_name][item] += to_store
                    daily_events[f"{factory_name}_{item}"]["produced"] += to_store
                    if allow_over and storage_cap != float("inf"):
                        over_after = max(
                            0.0, (total_stock_now + to_store) - storage_cap
                        )
                        over_before = max(0.0, total_stock_now - storage_cap)
                        over_add = max(0.0, over_after - over_before)
                        if over_add > 0:
                            skey = f"storage_overage:{factory_name}"
                            if skey not in daily_events:
                                daily_events[skey] = {"qty": 0.0}
                            daily_events[skey]["qty"] += over_add
                if to_store < qty and not allow_over:
                    remaining = qty - to_store
                    self.production_orders[day + 1].append(
                        (item, remaining, factory_name)
                    )

            for node in self.input.nodes:
                if node.node_type == "store":
                    store = node.name
                    for item_name, bo_qty in list(
                        self.customer_backorders[store].items()
                    ):
                        if bo_qty <= 0:
                            continue
                        available = self.stock[store].get(item_name, 0)
                        shipped = min(available, bo_qty)
                        if shipped > 0:
                            self.stock[store][item_name] -= shipped
                            self.customer_backorders[store][item_name] -= shipped
                            daily_events[f"{store}_{item_name}"]["sales"] += shipped

            logging.debug(f"--- Day {day}: Customer Demand ---")
            demand_signals = defaultdict(
                lambda: defaultdict(lambda: defaultdict(float))
            )
            for cd in self.input.customer_demand:
                demand_qty = max(
                    0, round(random.gauss(cd.demand_mean, cd.demand_std_dev))
                )
                if demand_qty > 0:
                    store_name, item_name = cd.store_name, cd.product_name
                    logging.debug(
                        f"Day {day}: Customer demand of {demand_qty} for {item_name} at {store_name}"
                    )
                    daily_events[f"{store_name}_{item_name}"]["demand"] += demand_qty
                    available = self.stock[store_name].get(item_name, 0)
                    shipped = min(available, demand_qty)
                    if shipped > 0:
                        self.stock[store_name][item_name] -= shipped
                        daily_events[f"{store_name}_{item_name}"]["sales"] += shipped
                        logging.debug(
                            f"Day {day}: Shipped {shipped} of {item_name} to customer from {store_name}"
                        )
                    if demand_qty > shipped:
                        daily_events[f"{store_name}_{item_name}"]["shortage"] += (
                            demand_qty - shipped
                        )
                        logging.debug(
                            f"Day {day}: Shortage of {demand_qty - shipped} for {item_name} at {store_name}"
                        )
                        node_obj = self.nodes_map.get(store_name)
                        # lost_sales=true の場合はバックオーダーを積まない
                        if getattr(node_obj, "backorder_enabled", True) and not getattr(
                            node_obj, "lost_sales", False
                        ):
                            self.customer_backorders[store_name][item_name] += (
                                demand_qty - shipped
                            )

            logging.debug(f"--- Day {day}: Planning & Ordering ---")

            for node_name in self.node_order:
                current_node = self.nodes_map[node_name]

                if node_name in demand_signals:
                    logging.debug(
                        f"Day {day}: Fulfilling customer demand for {node_name}"
                    )
                    for item_name, requesters in demand_signals[node_name].items():
                        for requester_name, demand_qty in requesters.items():
                            logging.debug(
                                f"Day {day}: Processing demand for {item_name} from {requester_name} with qty {demand_qty}"
                            )
                            logging.debug(
                                f"Day {day}: Demand of {demand_qty} for {item_name} from {requester_name} to {node_name}"
                            )
                        available = self.stock[node_name].get(item_name, 0)
                        shipped = min(available, demand_qty)
                        if shipped > 0:
                            self.stock[node_name][item_name] -= shipped
                            daily_events[f"{node_name}_{item_name}"]["sales"] += shipped
                            self.cumulative_received[
                                (requester_name, item_name)
                            ] += shipped
                            demand_signals[node_name][item_name][
                                requester_name
                            ] -= shipped
                        if demand_qty > shipped:
                            daily_events[f"{node_name}_{item_name}"]["shortage"] += (
                                demand_qty - shipped
                            )
                            logging.debug(
                                f"Day {day}: Shortage of {demand_qty - shipped} for {item_name} at {node_name}"
                            )

                items_to_manage = set(current_node.initial_stock.keys())
                if isinstance(current_node, (StoreNode, WarehouseNode)):
                    logging.debug(f"Day {day}: Replenishment planning for {node_name}")
                    for item_name in items_to_manage:
                        parent_name = next(
                            (
                                l.from_node
                                for l in self.input.network
                                if l.to_node == node_name
                            ),
                            None,
                        )
                        if not parent_name:
                            continue
                        link_obj = self.network_map.get((parent_name, node_name))
                        replenishment_lt = link_obj.lead_time if link_obj else 0
                        review_R = getattr(current_node, "review_period_days", 0) or 0

                        profile = (
                            self.warehouse_demand_profiles.get(node_name, {}).get(
                                item_name
                            )
                            if isinstance(current_node, WarehouseNode)
                            else next(
                                (
                                    d
                                    for d in self.input.customer_demand
                                    if d.store_name == node_name
                                    and d.product_name == item_name
                                ),
                                None,
                            )
                        )
                        if not profile:
                            continue
                        demand_mean = (
                            profile["mean"]
                            if isinstance(profile, dict)
                            else profile.demand_mean
                        )
                        demand_std = (
                            profile["std_dev"]
                            if isinstance(profile, dict)
                            else profile.demand_std_dev
                        )

                        inv_on_hand = self.stock[node_name].get(item_name, 0)
                        # Use indices for future scheduled movements
                        pipeline_incoming = self._pending_by_dest_item[
                            (node_name, item_name)
                        ]
                        scheduled_outgoing = self._pending_by_supplier_item[
                            (node_name, item_name)
                        ]
                        inv_pos = inv_on_hand + pipeline_incoming
                        if isinstance(current_node, StoreNode):
                            # lost_sales=false のときのみ顧客BOを控除
                            if not getattr(current_node, "lost_sales", False):
                                inv_pos -= self.customer_backorders[node_name].get(
                                    item_name, 0.0
                                )
                        elif isinstance(current_node, WarehouseNode):
                            inv_pos -= scheduled_outgoing
                        z = _service_level_z(current_node.service_level)
                        # 互換性維持のため μ*(L+R+1)
                        eff_LR = max(0.0, (replenishment_lt + review_R))
                        order_up_to = z * demand_std * math.sqrt(
                            eff_LR
                        ) + demand_mean * (eff_LR + 1)
                        qty_to_order = max(0, math.ceil(order_up_to - inv_pos))
                        logging.debug(
                            f"Day {day}: Node {node_name}, Item {item_name}: inv_pos={inv_pos}, order_up_to={order_up_to}, calculated qty_to_order={qty_to_order}"
                        )

                        if qty_to_order > 0:
                            node_moq = getattr(current_node, "moq", {}).get(
                                item_name, 0
                            )
                            node_mult = getattr(current_node, "order_multiple", {}).get(
                                item_name, 0
                            )
                            link_moq = (
                                getattr(link_obj, "moq", {}).get(item_name, 0)
                                if link_obj
                                else 0
                            )
                            link_mult = (
                                getattr(link_obj, "order_multiple", {}).get(
                                    item_name, 0
                                )
                                if link_obj
                                else 0
                            )

                            effective_moq = max(node_moq or 0, link_moq or 0)
                            if 0 < qty_to_order < effective_moq:
                                qty_to_order = effective_moq

                            def _is_int(x: float) -> bool:
                                return math.isclose(x, round(x))

                            eff_mult = 0
                            if (node_mult or 0) > 0 and (link_mult or 0) > 0:
                                if _is_int(node_mult) and _is_int(link_mult):
                                    a, b = int(round(node_mult)), int(round(link_mult))
                                    eff_mult = abs(a * b) // math.gcd(a, b)
                                else:
                                    eff_mult = 0
                            if eff_mult:
                                qty_to_order = int(
                                    math.ceil(qty_to_order / eff_mult) * eff_mult
                                )
                            else:
                                for m in [node_mult, link_mult]:
                                    if m and m > 0:
                                        qty_to_order = int(
                                            math.ceil(qty_to_order / m) * m
                                        )
                            self._place_order(
                                parent_name, node_name, item_name, qty_to_order, day
                            )

                if isinstance(current_node, FactoryNode):
                    # Finished goods production planning based on downstream aggregated demand
                    factory_profile = self.factory_demand_profiles.get(node_name, {})
                    for fg_item in current_node.producible_products:
                        profile = factory_profile.get(fg_item)
                        if not profile:
                            continue
                        demand_mean = profile["mean"]
                        demand_std = profile.get("std_dev", 0.0)
                        prod_lt = getattr(current_node, "lead_time", 0)
                        review_R = getattr(current_node, "review_period_days", 0) or 0

                        inv_on_hand = self.stock[node_name].get(fg_item, 0)
                        # Incoming finished goods from previously scheduled production
                        pipeline_incoming = 0.0
                        for d, orders in self.production_orders.items():
                            if d > day:
                                for it, q, fac in orders:
                                    if fac == node_name and it == fg_item:
                                        pipeline_incoming += q
                        # Outgoing commitments (factory -> warehouses)
                        scheduled_outgoing = 0.0
                        for d, orders in self.pending_shipments.items():
                            if d > day:
                                for rec in orders:
                                    if len(rec) == 4:
                                        it, q, supplier, _dest = rec
                                    else:
                                        it, q, supplier, _dest, _is_bo = rec
                                    if supplier == node_name and it == fg_item:
                                        scheduled_outgoing += q

                        inv_pos = inv_on_hand + pipeline_incoming - scheduled_outgoing
                        z = _service_level_z(current_node.service_level)
                        eff_LR = max(0.0, (prod_lt + review_R))
                        order_up_to = z * demand_std * math.sqrt(
                            eff_LR
                        ) + demand_mean * (eff_LR + 1)
                        qty_to_produce = max(0, math.ceil(order_up_to - inv_pos))
                        if qty_to_produce > 0:
                            completion_day = day + prod_lt
                            self.production_orders[completion_day].append(
                                (fg_item, qty_to_produce, node_name)
                            )

                    # Component replenishment planning (Factory -> Material suppliers)
                    for item_name, reorder_point in getattr(
                        current_node, "reorder_point", {}
                    ).items():
                        if reorder_point is None:
                            continue
                        inv_on_hand = self.stock[node_name].get(item_name, 0)
                        # Use indices for future component receipts
                        pipeline_incoming = self._pending_by_dest_item[
                            (node_name, item_name)
                        ]
                        # 統合後は pending_shipments のみ
                        inv_pos = inv_on_hand + pipeline_incoming
                        if inv_pos <= reorder_point:
                            order_up_to = current_node.order_up_to_level.get(
                                item_name, inv_pos
                            )
                            qty_to_order = max(0, order_up_to - inv_pos)
                            if qty_to_order > 0:
                                parent_name = next(
                                    (
                                        l.from_node
                                        for l in self.input.network
                                        if l.to_node == node_name
                                        and self.nodes_map[l.from_node].node_type
                                        == "material"
                                        and item_name
                                        in self.nodes_map[l.from_node].material_cost
                                    ),
                                    None,
                                )
                                if parent_name:
                                    link_obj = self.network_map.get(
                                        (parent_name, node_name)
                                    )
                                    node_moq = getattr(current_node, "moq", {}).get(
                                        item_name, 0
                                    )
                                    node_mult = getattr(
                                        current_node, "order_multiple", {}
                                    ).get(item_name, 0)
                                    link_moq = (
                                        getattr(link_obj, "moq", {}).get(item_name, 0)
                                        if link_obj
                                        else 0
                                    )
                                    link_mult = (
                                        getattr(link_obj, "order_multiple", {}).get(
                                            item_name, 0
                                        )
                                        if link_obj
                                        else 0
                                    )
                                    effective_moq = max(node_moq or 0, link_moq or 0)
                                    if 0 < qty_to_order < effective_moq:
                                        qty_to_order = effective_moq

                                    def _is_int(x: float) -> bool:
                                        return math.isclose(x, round(x))

                                    eff_mult = 0
                                    if (node_mult or 0) > 0 and (link_mult or 0) > 0:
                                        if _is_int(node_mult) and _is_int(link_mult):
                                            a, b = int(round(node_mult)), int(
                                                round(link_mult)
                                            )
                                            eff_mult = abs(a * b) // math.gcd(a, b)
                                        else:
                                            eff_mult = 0
                                    if eff_mult:
                                        qty_to_order = int(
                                            math.ceil(qty_to_order / eff_mult)
                                            * eff_mult
                                        )
                                    else:
                                        for m in [node_mult, link_mult]:
                                            if m and m > 0:
                                                qty_to_order = int(
                                                    math.ceil(qty_to_order / m) * m
                                                )
                                    self._place_order(
                                        parent_name,
                                        node_name,
                                        item_name,
                                        qty_to_order,
                                        day,
                                    )

            self.record_daily_snapshot(
                day, start_of_day_stock, self.stock, daily_events
            )
            self.calculate_daily_profit_loss(day, daily_events)

        return self.daily_results, self.daily_profit_loss

    def _place_order(
        self,
        supplier_node_name: str,
        customer_node_name: str,
        item_name: str,
        quantity: float,
        current_day: int,
    ):
        logging.debug(
            f"DEBUG: Day {current_day}: Placing order for {item_name} qty {quantity} from {supplier_node_name} to {customer_node_name}."
        )
        self.order_history[current_day].append(
            (item_name, quantity, supplier_node_name, customer_node_name)
        )
        self.cumulative_ordered[(customer_node_name, item_name)] += quantity
        link_obj = self.network_map.get((supplier_node_name, customer_node_name))
        link_lt = link_obj.lead_time if link_obj else 0
        ship_day = current_day + link_lt
        self.pending_shipments[ship_day].append(
            (item_name, quantity, supplier_node_name, customer_node_name, False)
        )
        # Update indices for future shipments
        self._pending_by_dest_item[(customer_node_name, item_name)] += quantity
        self._pending_by_supplier_item[(supplier_node_name, item_name)] += quantity

    def compute_summary(self):
        node_type_map = {name: n.node_type for name, n in self.nodes_map.items()}
        totals_by_type = {
            t: {"demand": 0.0, "sales": 0.0, "shortage": 0.0, "end_stock_sum": 0.0}
            for t in ("store", "warehouse", "factory", "material")
        }
        top_shortage_by_item = defaultdict(float)
        backorder_total_by_day = []

        for day in self.daily_results:
            bo_day_total = 0.0
            for node_name, items in day.get("nodes", {}).items():
                ntype = node_type_map.get(node_name)
                if not ntype:
                    continue
                for item_name, m in items.items():
                    d = m.get("demand", 0) or 0
                    s = m.get("sales", 0) or 0
                    sh = m.get("shortage", 0) or 0
                    end = m.get("end_stock", 0) or 0
                    totals_by_type[ntype]["demand"] += d
                    totals_by_type[ntype]["sales"] += s
                    totals_by_type[ntype]["shortage"] += sh
                    totals_by_type[ntype]["end_stock_sum"] += end
                    if ntype == "store":
                        top_shortage_by_item[item_name] += sh
                        bo_day_total += m.get("backorder_balance", 0) or 0
            backorder_total_by_day.append(bo_day_total)

        days = max(1, len(self.daily_results))
        avg_on_hand_by_type = {
            t: totals_by_type[t]["end_stock_sum"] / days for t in totals_by_type
        }
        store_demand = totals_by_type["store"]["demand"]
        store_sales = totals_by_type["store"]["sales"]
        fill_rate = (store_sales / store_demand) if store_demand > 0 else 1.0

        total_revenue = sum(pl.get("revenue", 0) or 0 for pl in self.daily_profit_loss)
        total_material = sum(
            pl.get("material_cost", 0) or 0 for pl in self.daily_profit_loss
        )
        total_flow = sum(
            sum((pl.get("flow_costs", {}) or {}).values())
            for pl in self.daily_profit_loss
        )
        total_stock = sum(
            sum((pl.get("stock_costs", {}) or {}).values())
            for pl in self.daily_profit_loss
        )
        total_penalty_stockout = sum(
            ((pl.get("penalty_costs", {}) or {}).get("stockout", 0) or 0)
            for pl in self.daily_profit_loss
        )
        total_penalty_backorder = sum(
            ((pl.get("penalty_costs", {}) or {}).get("backorder", 0) or 0)
            for pl in self.daily_profit_loss
        )
        total_penalty = total_penalty_stockout + total_penalty_backorder
        total_cost = total_material + total_flow + total_stock + total_penalty
        total_profit = total_revenue - total_cost

        top_short = sorted(top_shortage_by_item.items(), key=lambda x: -x[1])[:5]

        summary = {
            "planning_days": days,
            "fill_rate": fill_rate,
            "store_demand_total": store_demand,
            "store_sales_total": store_sales,
            "customer_shortage_total": totals_by_type["store"]["shortage"],
            "network_shortage_total": sum(
                totals_by_type[t]["shortage"]
                for t in ("warehouse", "factory", "material")
            ),
            "avg_on_hand_by_type": avg_on_hand_by_type,
            "backorder_peak": (
                max(backorder_total_by_day) if backorder_total_by_day else 0
            ),
            "backorder_peak_day": (
                (backorder_total_by_day.index(max(backorder_total_by_day)) + 1)
                if backorder_total_by_day
                else 0
            ),
            "revenue_total": total_revenue,
            "cost_total": total_cost,
            "penalty_stockout_total": total_penalty_stockout,
            "penalty_backorder_total": total_penalty_backorder,
            "penalty_total": total_penalty,
            "profit_total": total_profit,
            "profit_per_day_avg": total_profit / days if days else 0,
            "top_shortage_items": [
                {"item": it, "shortage": qty} for it, qty in top_short
            ],
        }
        return summary

    def record_daily_snapshot(self, day, start_stock, end_stock, events):
        snapshot = {"day": day + 1, "nodes": {}}
        all_node_names = set(start_stock.keys()) | set(end_stock.keys())

        daily_ordered_quantities = defaultdict(lambda: defaultdict(float))
        for item, qty, _supplier, dest in self.order_history.get(day, []):
            if dest in self.nodes_map:
                daily_ordered_quantities[dest][item] += qty

        event_items_by_node = defaultdict(set)
        for key in events.keys():
            if ":" in key:
                continue
            try:
                node_name, item_name = key.split("_", 1)
            except ValueError:
                continue
            event_items_by_node[node_name].add(item_name)

        backorder_balance_map = defaultdict(lambda: defaultdict(float))
        future_days = [d for d in self.pending_shipments.keys() if d >= day + 1]
        for d in future_days:
            for rec in self.pending_shipments.get(d, []):
                if len(rec) == 5:
                    item, qty, supplier, _dest, is_backorder = rec
                    if is_backorder:
                        backorder_balance_map[supplier][item] += qty
        for store_name, items in self.customer_backorders.items():
            for item, qty in items.items():
                if qty > 0:
                    backorder_balance_map[store_name][item] += qty

        for name in sorted(list(all_node_names | set(event_items_by_node.keys()))):
            node_snapshot = {}
            all_items = (
                set(start_stock.get(name, {}).keys())
                | set(end_stock.get(name, {}).keys())
                | set(event_items_by_node.get(name, set()))
            )
            for item in sorted(list(all_items)):
                event_key = f"{name}_{item}"
                item_snapshot = events.get(event_key, defaultdict(float))
                item_snapshot["start_stock"] = start_stock.get(name, {}).get(item, 0)
                item_snapshot["end_stock"] = end_stock.get(name, {}).get(item, 0)
                item_snapshot["ordered_quantity"] = daily_ordered_quantities[name][item]
                for metric in [
                    "incoming",
                    "demand",
                    "sales",
                    "consumption",
                    "produced",
                    "shortage",
                    "backorder_balance",
                ]:
                    if metric not in item_snapshot:
                        item_snapshot[metric] = 0
                item_snapshot["demand"] = item_snapshot.get(
                    "sales", 0
                ) + item_snapshot.get("shortage", 0)
                item_snapshot["backorder_balance"] = backorder_balance_map[name][item]
                node_snapshot[item] = item_snapshot
            if node_snapshot:
                snapshot["nodes"][name] = node_snapshot

        self.daily_results.append(snapshot)

    def _push_cost(self, day: int, node: str, item: str, event: str, qty: float, unit_cost: float, account: str):
        amount = qty * unit_cost
        self.cost_trace.append({
            "day": day + 1,  # 1-based
            "node": node,
            "item": item,
            "event": event,
            "qty": qty,
            "unit_cost": unit_cost,
            "amount": amount,
            "account": account
        })

    def calculate_daily_profit_loss(self, day, events):
        pl = {
            "day": day + 1,
            "revenue": 0,
            "material_cost": 0,
            "flow_costs": {
                "material_transport_fixed": 0,
                "material_transport_variable": 0,
                "production_fixed": 0,
                "production_variable": 0,
                "warehouse_transport_fixed": 0,
                "warehouse_transport_variable": 0,
                "store_transport_fixed": 0,
                "store_transport_variable": 0,
            },
            "stock_costs": {
                "material_storage_fixed": 0,
                "material_storage_variable": 0,
                "factory_storage_fixed": 0,
                "factory_storage_variable": 0,
                "warehouse_storage_fixed": 0,
                "warehouse_storage_variable": 0,
                "store_storage_fixed": 0,
                "store_storage_variable": 0,
            },
            "penalty_costs": {
                "stockout": 0,
                "backorder": 0,
            },
            "total_cost": 0,
            "profit_loss": 0,
        }

        produced_by_factory = defaultdict(float)
        nodes_produced = set()
        for key, data in events.items():
            if ":" in key:
                continue
            try:
                node_name, item_name = key.split("_", 1)
            except ValueError:
                continue
            produced_qty = data.get("produced", 0) or 0
            if produced_qty > 0:
                produced_by_factory[node_name] += produced_qty
                nodes_produced.add(node_name)
            sales_qty = data.get("sales", 0) or 0
            if sales_qty > 0 and item_name:
                node = self.nodes_map.get(node_name)
                if isinstance(node, StoreNode):
                    # Revenue handling can be extended via Product.sales_price if needed
                    pass

        transport_costs_by_type = {
            "material_transport": {"fixed": 0.0, "variable": 0.0},
            "warehouse_transport": {"fixed": 0.0, "variable": 0.0},
            "store_transport": {"fixed": 0.0, "variable": 0.0},
        }

        for key, data in events.items():
            if key.startswith("transport:"):
                try:
                    route, item = key.split(":", 1)[1].split(":", 1)
                    supplier_name, dest_name = route.split("->", 1)
                except Exception:
                    continue
                qty = data.get("qty", 0) or 0
                if qty <= 0:
                    continue
                link = self.network_map.get((supplier_name, dest_name))
                if not link:
                    continue
                supplier = self.nodes_map.get(supplier_name)
                dest = self.nodes_map.get(dest_name)
                if isinstance(supplier, MaterialNode) and isinstance(dest, FactoryNode):
                    transport_costs_by_type["material_transport"][
                        "fixed"
                    ] += link.transportation_cost_fixed
                    self._push_cost(day, dest_name, item, "transport_fixed", 1.0, link.transportation_cost_fixed, "transport_fixed")
                    transport_costs_by_type["material_transport"]["variable"] += (
                        link.transportation_cost_variable * qty
                    )
                    self._push_cost(day, dest_name, item, "transport_var", qty, link.transportation_cost_variable, "transport_var")
                    pl["material_cost"] += (
                        getattr(supplier, "material_cost", {}).get(item, 0) * qty
                    )
                    self._push_cost(day, dest_name, item, "material_purchase", qty, getattr(supplier, "material_cost", {}).get(item, 0), "material")
                elif isinstance(supplier, FactoryNode) and isinstance(
                    dest, WarehouseNode
                ):
                    transport_costs_by_type["warehouse_transport"][
                        "fixed"
                    ] += link.transportation_cost_fixed
                    self._push_cost(day, dest_name, item, "transport_fixed", 1.0, link.transportation_cost_fixed, "transport_fixed")
                    transport_costs_by_type["warehouse_transport"]["variable"] += (
                        link.transportation_cost_variable * qty
                    )
                    self._push_cost(day, dest_name, item, "transport_var", qty, link.transportation_cost_variable, "transport_var")
                elif isinstance(supplier, WarehouseNode) and isinstance(
                    dest, StoreNode
                ):
                    transport_costs_by_type["store_transport"][
                        "fixed"
                    ] += link.transportation_cost_fixed
                    self._push_cost(day, dest_name, item, "transport_fixed", 1.0, link.transportation_cost_fixed, "transport_fixed")
                    transport_costs_by_type["store_transport"]["variable"] += (
                        link.transportation_cost_variable * qty
                    )
                    self._push_cost(day, dest_name, item, "transport_var", qty, link.transportation_cost_variable, "transport_var")

        for node_name in nodes_produced:
            pl["flow_costs"]["production_fixed"] += self.nodes_map[
                node_name
            ].production_cost_fixed

        for node_name, qty_prod in produced_by_factory.items():
            node = self.nodes_map.get(node_name)
            if not isinstance(node, FactoryNode):
                continue
            prod_cap = getattr(node, "production_capacity", float("inf"))
            allow_over = getattr(node, "allow_production_over_capacity", True)
            if prod_cap == float("inf") or not allow_over:
                continue
            over_qty = max(0.0, qty_prod - prod_cap)
            if over_qty > 0:
                pl["flow_costs"]["production_variable"] += (
                    node.production_over_capacity_variable_cost * over_qty
                )
                if node.production_over_capacity_fixed_cost > 0:
                    pl["flow_costs"][
                        "production_fixed"
                    ] += node.production_over_capacity_fixed_cost

        for transport_type, costs in transport_costs_by_type.items():
            pl["flow_costs"][f"{transport_type}_fixed"] = costs["fixed"]
            pl["flow_costs"][f"{transport_type}_variable"] = costs["variable"]

        overage_fixed_applied = set()
        for key, data in events.items():
            if key.startswith("transport_overage:"):
                try:
                    route = key.split(":", 1)[1]
                    supplier_name, dest_name = route.split("->", 1)
                except Exception:
                    continue
                link = self.network_map.get((supplier_name, dest_name))
                if not link:
                    continue
                over_qty = data.get("qty", 0) or 0
                if over_qty <= 0:
                    continue
                supplier = self.nodes_map.get(supplier_name)
                dest = self.nodes_map.get(dest_name)
                if isinstance(supplier, MaterialNode) and isinstance(dest, FactoryNode):
                    ttype = "material_transport"
                elif isinstance(supplier, FactoryNode) and isinstance(
                    dest, WarehouseNode
                ):
                    ttype = "warehouse_transport"
                elif isinstance(supplier, WarehouseNode) and isinstance(
                    dest, StoreNode
                ):
                    ttype = "store_transport"
                else:
                    ttype = None
                if ttype:
                    pl["flow_costs"][f"{ttype}_variable"] += (
                        link.over_capacity_variable_cost * over_qty
                    )
                    lkey = (supplier_name, dest_name)
                    if (
                        lkey not in overage_fixed_applied
                        and link.over_capacity_fixed_cost > 0
                    ):
                        pl["flow_costs"][
                            f"{ttype}_fixed"
                        ] += link.over_capacity_fixed_cost
                        overage_fixed_applied.add(lkey)

        storage_overage_qty_by_node = defaultdict(float)
        for key, data in events.items():
            if key.startswith("storage_overage:"):
                node_name = key.split(":", 1)[1]
                storage_overage_qty_by_node[node_name] += data.get("qty", 0) or 0

        for node in self.nodes_map.values():
            cost_cat_map = {
                "material": "material_storage",
                "factory": "factory_storage",
                "warehouse": "warehouse_storage",
                "store": "store_storage",
            }
            cat = cost_cat_map.get(node.node_type)
            if cat:
                pl["stock_costs"][f"{cat}_fixed"] += node.storage_cost_fixed
                for item, stock in self.stock[node.name].items():
                    pl["stock_costs"][
                        f"{cat}_variable"
                    ] += stock * node.storage_cost_variable.get(item, 0)
                over_qty = storage_overage_qty_by_node.get(node.name, 0)
                if over_qty > 0:
                    pl["stock_costs"][f"{cat}_variable"] += (
                        node.storage_over_capacity_variable_cost * over_qty
                    )
                    pl["stock_costs"][
                        f"{cat}_fixed"
                    ] += node.storage_over_capacity_fixed_cost

        # Penalties
        # Stockout cost: apply per node shortage units on the day
        for key, data in events.items():
            if ":" in key:
                continue
            try:
                node_name, _item = key.split("_", 1)
            except ValueError:
                continue
            shortage = data.get("shortage", 0) or 0
            if shortage > 0:
                node = self.nodes_map.get(node_name)
                if node:
                    pl["penalty_costs"]["stockout"] += (
                        getattr(node, "stockout_cost_per_unit", 0) * shortage
                    )

        # Backorder carrying cost per day
        supplier_bo_by_node = defaultdict(float)
        for future_day, records in self.pending_shipments.items():
            if future_day >= day + 1:
                for rec in records:
                    if len(rec) == 5:
                        _item, qty, supplier, _dest, is_bo = rec
                        if is_bo:
                            supplier_bo_by_node[supplier] += qty
        store_bo_by_node = defaultdict(float)
        for store_name, items in self.customer_backorders.items():
            store_bo_by_node[store_name] += sum(q for q in items.values() if q > 0)

        for node_name, qty in list(supplier_bo_by_node.items()) + list(
            store_bo_by_node.items()
        ):
            node = self.nodes_map.get(node_name)
            if node and qty > 0:
                pl["penalty_costs"]["backorder"] += (
                    getattr(node, "backorder_cost_per_unit_per_day", 0) * qty
                )

        total_flow = sum(pl["flow_costs"].values())
        total_stock = sum(pl["stock_costs"].values())
        total_penalty = sum(pl["penalty_costs"].values())
        pl["total_cost"] = (
            pl["material_cost"] + total_flow + total_stock + total_penalty
        )
        pl["profit_loss"] = pl["revenue"] - pl["total_cost"]
        self.daily_profit_loss.append(pl)<|MERGE_RESOLUTION|>--- conflicted
+++ resolved
@@ -65,15 +65,10 @@
         self.daily_results = []
         self.daily_profit_loss = []
         self.node_order = self._get_topological_order()
-<<<<<<< HEAD
         self.pl_summary = {}
         self.cost_trace = []
         self.warehouse_demand_profiles = self._calculate_warehouse_demand_profiles()
-=======
->>>>>>> 50746c02
         self.factory_demand_profiles = self._calculate_factory_demand_profiles()
-        self.pl_summary = {}
-        self.cost_trace = []
 
     def _get_topological_order(self):
         order = []
