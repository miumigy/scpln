--- conflicted
+++ resolved
@@ -55,8 +55,6 @@
     out_dir: str | None = Query(None, alias="dir"),
     allow_legacy: int | None = Query(None),
 ):
-<<<<<<< HEAD
-=======
     # Phase 3（フラグ有効時）: 404ガイドへ誘導（opt-outは allow_legacy=1）
     try:
         if os.getenv("HUB_LEGACY_CLOSE", "0") == "1" and not allow_legacy:
@@ -67,15 +65,11 @@
             )
     except Exception:
         pass
->>>>>>> 1f62f761
     # Phase 2: 一時リダイレクト（opt-outは allow_legacy=1）
     try:
         if not allow_legacy:
             from app.metrics import HTTP_REQUESTS  # reuse http counter for visibility
-<<<<<<< HEAD
-=======
-
->>>>>>> 1f62f761
+
             HTTP_REQUESTS.labels(method="GET", path="/ui/planning", status="302").inc()
             return RedirectResponse(url="/ui/plans", status_code=302)
     except Exception:
