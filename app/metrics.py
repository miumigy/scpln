--- conflicted
+++ resolved
@@ -35,14 +35,6 @@
 
 # Planning Hub specific KPIs
 PLANS_CREATED = Counter("plans_created_total", "Number of plans created")
-<<<<<<< HEAD
-PLANS_RECONCILED = Counter("plans_reconciled_total", "Number of plan reconciliations executed")
-PLANS_VIEWED = Counter("plans_viewed_total", "Number of plan detail views")
-RUNS_QUEUED = Counter("runs_queued_total", "Number of background runs queued")
-PLAN_EXPORT_SCHEDULE = Counter("plan_schedule_export_total", "Exports of schedule.csv")
-PLAN_EXPORT_COMPARE = Counter("plan_compare_export_total", "Exports of compare.csv", labelnames=("mode",))
-PLAN_EXPORT_CARRYOVER = Counter("plan_carryover_export_total", "Exports of carryover.csv")
-=======
 PLANS_RECONCILED = Counter(
     "plans_reconciled_total", "Number of plan reconciliations executed"
 )
@@ -55,7 +47,6 @@
 PLAN_EXPORT_CARRYOVER = Counter(
     "plan_carryover_export_total", "Exports of carryover.csv"
 )
->>>>>>> 1f62f761
 
 COMPARE_REQUESTS = Counter(
     "compare_requests_total",
