from __future__ import annotations

from fastapi import APIRouter, Form, Request
from fastapi.responses import HTMLResponse
from fastapi.templating import Jinja2Templates
import logging
import json
import sys
import math
from datetime import datetime, timezone
from functools import lru_cache
from pathlib import Path
from typing import Any

from app import db
from app.metrics import (
    PLAN_DB_CAPACITY_TRIM_TOTAL,
    PLAN_DB_LAST_SUCCESS_TIMESTAMP,
    PLAN_DB_LAST_TRIM_TIMESTAMP,
    PLAN_DB_WRITE_LATENCY,
    PLAN_SERIES_ROWS_TOTAL,
    PLANS_RECONCILED,
    PLANS_VIEWED,
)
from app.utils import ms_to_jst_str
from core.config.storage import (
    CanonicalConfigNotFoundError,
    get_canonical_config,
    list_canonical_version_summaries,
)
from core.config import build_planning_inputs
from core.plan_repository import PlanRepository
from core.plan_repository_views import (
    fetch_aggregate_rows as repo_fetch_aggregate_rows,
    fetch_detail_rows as repo_fetch_detail_rows,
    fetch_override_events as repo_fetch_override_events,
    latest_state_from_events,
    summarize_audit_events,
)


def table_exists(db_conn, name: str) -> bool:
    """Check if a table exists in the database."""
    cursor = db_conn.cursor()
    cursor.execute(
        "SELECT name FROM sqlite_master WHERE type='table' AND name=?", (name,)
    )
    return cursor.fetchone() is not None


router = APIRouter()


_BASE_DIR = Path(__file__).resolve().parents[1]


@lru_cache(maxsize=1)
def _get_plans_api():
    from app import plans_api

    return plans_api


@lru_cache(maxsize=1)
def _get_runs_api():
    from app import runs_api

    return runs_api


def get_plan_repository() -> PlanRepository:
    return PlanRepository(
        db._conn,
        PLAN_DB_WRITE_LATENCY,
        PLAN_SERIES_ROWS_TOTAL,
        PLAN_DB_LAST_SUCCESS_TIMESTAMP,
        PLAN_DB_CAPACITY_TRIM_TOTAL,
        PLAN_DB_LAST_TRIM_TIMESTAMP,
    )


print("DEBUG: Initializing Jinja2Templates")
templates = Jinja2Templates(directory=str(_BASE_DIR / "templates"))

_KPI_CARD_DEFS = [
    {
        "key": "capacity_util",
        "label": "Capacity utilization",
        "fmt": "percent",
        "precision": 1,
    },
<<<<<<< HEAD
    {"key": "service_level", "label": "Service level", "fmt": "percent", "precision": 1},
    {"key": "backlog_days", "label": "Backlog days", "fmt": "number", "precision": 1},
    {"key": "inventory_turns", "label": "Inventory turns", "fmt": "number", "precision": 1},
=======
    {
        "key": "service_level",
        "label": "Service level",
        "fmt": "percent",
        "precision": 1,
    },
    {"key": "backlog_days", "label": "Backlog days", "fmt": "number", "precision": 1},
    {
        "key": "inventory_turns",
        "label": "Inventory turns",
        "fmt": "number",
        "precision": 1,
    },
>>>>>>> 828ba31f
    {"key": "cost_variance", "label": "Cost variance", "fmt": "number", "precision": 2},
    {"key": "on_time_rate", "label": "On time rate", "fmt": "percent", "precision": 1},
]


def _to_float(value: Any) -> float | None:
    if value is None:
        return None
    try:
        f_val = float(value)
    except (TypeError, ValueError):
        return None
    if not math.isfinite(f_val):
        return None
    return f_val


def _safe_sum(values) -> float | None:
    total = 0.0
    has_value = False
    for val in values:
        if val is None:
            continue
        total += val
        has_value = True
    return total if has_value else None


def _make_metric(
    base_row: dict[str, Any] | None,
    metric: str,
    value: Any,
    *,
    unit: str,
    source: str,
) -> dict[str, Any]:
    row = dict(base_row or {})
    row["metric"] = metric
    row["value"] = value
    row["unit"] = row.get("unit") or unit
    row["bucket_type"] = row.get("bucket_type") or "total"
    row["bucket_key"] = row.get("bucket_key") or "total"
    row["source"] = row.get("source") or source
    return row


def _augment_kpi_preview(
    metrics: dict[str, dict[str, Any]],
    *,
    aggregate_rows: list[dict[str, Any]],
    detail_rows: list[dict[str, Any]],
    aggregate_fallback: list[dict[str, Any]],
    detail_fallback: list[dict[str, Any]],
    period_cost_rows: list[dict[str, Any]],
    plan_final: dict[str, Any],
    plan_version: dict[str, Any],
) -> dict[str, dict[str, Any]]:
    result = {k: dict(v) for k, v in (metrics or {}).items()}

    agg_rows = aggregate_rows or aggregate_fallback or []
    det_rows = detail_rows or detail_fallback or []

    total_demand = _to_float((result.get("demand_total") or {}).get("value"))
    if total_demand is None:
        total_demand = _safe_sum(_to_float(r.get("demand")) for r in agg_rows)
    if total_demand is None:
        total_demand = _safe_sum(_to_float(r.get("demand")) for r in det_rows)

    total_supply = _to_float((result.get("supply_total") or {}).get("value"))
    if total_supply is None:
        total_supply = _safe_sum(_to_float(r.get("supply")) for r in agg_rows)
    if total_supply is None:
        total_supply = _safe_sum(_to_float(r.get("supply_plan")) for r in det_rows)
    if total_supply is None:
        total_supply = _safe_sum(_to_float(r.get("supply")) for r in det_rows)

    total_backlog = _to_float((result.get("backlog_total") or {}).get("value"))
    if total_backlog is None:
        total_backlog = _safe_sum(_to_float(r.get("backlog")) for r in agg_rows)
    if total_backlog is None:
        total_backlog = _safe_sum(_to_float(r.get("backlog")) for r in det_rows)
    if total_backlog is None and plan_final.get("weekly_summary"):
        total_backlog = _safe_sum(
            _to_float(r.get("spill_out"))
            for r in plan_final.get("weekly_summary") or []
        )

    capacity_vals = [_to_float(r.get("capacity_total")) for r in agg_rows]
    total_capacity = _safe_sum(capacity_vals)
<<<<<<< HEAD
    if (total_capacity is None or total_capacity == 0) and plan_final.get("weekly_summary"):
        total_capacity = _safe_sum(
            _to_float(r.get("capacity"))
            for r in plan_final.get("weekly_summary") or []
=======
    if (total_capacity is None or total_capacity == 0) and plan_final.get(
        "weekly_summary"
    ):
        total_capacity = _safe_sum(
            _to_float(r.get("capacity")) for r in plan_final.get("weekly_summary") or []
>>>>>>> 828ba31f
        )
        if total_supply is None:
            total_supply = _safe_sum(
                _to_float(r.get("adjusted_load"))
                for r in plan_final.get("weekly_summary") or []
            )
        if total_supply is None:
            total_supply = _safe_sum(
                _to_float(r.get("original_load"))
                for r in plan_final.get("weekly_summary") or []
            )
    if total_capacity and total_supply is not None and total_capacity > 0:
        capacity_ratio = max(0.0, min(total_supply / total_capacity, 1.0))
        result["capacity_util"] = _make_metric(
            result.get("capacity_util"),
            "capacity_util",
            capacity_ratio,
            unit="ratio",
            source="ui_derived",
        )

    fill_rate_row = result.get("fill_rate")
<<<<<<< HEAD
    service_level_val = (
        _to_float(fill_rate_row.get("value")) if fill_rate_row else None
    )
    if service_level_val is None and total_demand and total_demand > 0:
        service_level_val = max(
            0.0, min((total_supply or 0.0) / total_demand, 1.0)
        )
=======
    service_level_val = _to_float(fill_rate_row.get("value")) if fill_rate_row else None
    if service_level_val is None and total_demand and total_demand > 0:
        service_level_val = max(0.0, min((total_supply or 0.0) / total_demand, 1.0))
>>>>>>> 828ba31f
    if service_level_val is not None:
        result["service_level"] = _make_metric(
            result.get("service_level") or fill_rate_row,
            "service_level",
            service_level_val,
            unit="ratio",
            source="ui_alias",
        )
        result["on_time_rate"] = _make_metric(
            result.get("on_time_rate") or fill_rate_row,
            "on_time_rate",
            service_level_val,
            unit="ratio",
            source="ui_alias",
        )

    total_cost = _safe_sum(_to_float(r.get("cost_total")) for r in agg_rows)
    if total_cost is None and period_cost_rows:
        total_cost = _safe_sum(_to_float(r.get("cost")) for r in period_cost_rows)
    if total_cost is not None:
        result["cost_variance"] = _make_metric(
            result.get("cost_variance"),
            "cost_variance",
            total_cost,
            unit="currency",
            source="ui_derived",
        )

    weekly_demand: dict[str, float] = {}
    for row in det_rows:
        week = row.get("week")
        demand = _to_float(row.get("demand"))
        if not week or demand is None:
            continue
        weekly_demand[week] = weekly_demand.get(week, 0.0) + demand
    if not weekly_demand and detail_fallback:
        for row in detail_fallback:
            week = row.get("week")
            demand = _to_float(row.get("demand"))
            if not week or demand is None:
                continue
            weekly_demand[week] = weekly_demand.get(week, 0.0) + demand

    avg_daily_demand = None
    if weekly_demand:
        total_weekly = sum(weekly_demand.values())
        weeks = len(weekly_demand)
        if weeks > 0 and total_weekly > 0:
            avg_daily_demand = (total_weekly / weeks) / 7.0

    if total_backlog is not None and avg_daily_demand:
<<<<<<< HEAD
        backlog_days = total_backlog / avg_daily_demand if avg_daily_demand > 0 else None
=======
        backlog_days = (
            total_backlog / avg_daily_demand if avg_daily_demand > 0 else None
        )
>>>>>>> 828ba31f
        if backlog_days is not None:
            result["backlog_days"] = _make_metric(
                result.get("backlog_days"),
                "backlog_days",
                backlog_days,
                unit="days",
                source="ui_derived",
            )

    inventory_points: list[float] = []
    for row in det_rows:
        start = _to_float(row.get("on_hand_start"))
        end = _to_float(row.get("on_hand_end"))
        if start is None and end is None:
            continue
        if start is None:
            start = end
        if end is None:
            end = start
        if start is None or end is None:
            continue
        inventory_points.append((start + end) / 2.0)
    if not inventory_points and detail_fallback:
        for row in detail_fallback:
            start = _to_float(row.get("on_hand_start"))
            end = _to_float(row.get("on_hand_end"))
            if start is None and end is None:
                continue
            if start is None:
                start = end
            if end is None:
                end = start
            if start is None or end is None:
                continue
            inventory_points.append((start + end) / 2.0)

    if inventory_points and total_supply is not None:
        avg_inventory = sum(inventory_points) / len(inventory_points)
        if avg_inventory > 0:
            inventory_turns = total_supply / avg_inventory
            result["inventory_turns"] = _make_metric(
                result.get("inventory_turns"),
                "inventory_turns",
                inventory_turns,
                unit="ratio",
                source="ui_derived",
            )

    window_days = plan_version.get("recon_window_days")
    if window_days is None:
        window_days = (plan_final.get("reconcile_params") or {}).get(
            "recon_window_days"
        )
    try:
        window_value = int(window_days) if window_days is not None else None
    except (TypeError, ValueError):
        window_value = None
    if window_value is not None:
        result["window_days"] = _make_metric(
            result.get("window_days"),
            "window_days",
            window_value,
            unit="days",
            source="ui_meta",
        )

    anchor_policy = plan_version.get("anchor_policy")
    if anchor_policy is None:
        anchor_policy = (plan_final.get("reconcile_params") or {}).get("anchor_policy")
    if anchor_policy:
        result["anchor_policy"] = _make_metric(
            result.get("anchor_policy"),
            "anchor_policy",
            anchor_policy,
            unit="policy",
            source="ui_meta",
        )

    return result


def _form_bool(value) -> bool:
    if isinstance(value, bool):
        return value
    if value is None:
        return False
    if isinstance(value, (int, float)):
        return bool(value)
    text = str(value).strip().lower()
    if text in {"", "0", "false", "off", "no"}:
        return False
    return text in {"1", "true", "on", "yes", "y"}


def _canonical_version_options(limit: int = 50):
    try:
        summaries = list_canonical_version_summaries(limit=limit)
    except Exception as e:
        logging.exception(f"ui_plans_canonical_version_options_failed: {e}")
        return []

    options = []
    for summary in summaries:
        meta = summary.meta
        if meta.version_id is None:
            continue
        label_parts = [str(meta.version_id)]
        if meta.name:
            label_parts.append(meta.name)
        if meta.status:
            label_parts.append(f"[{meta.status}]")
        label = " ".join(label_parts)
        options.append(
            {
                "id": meta.version_id,
                "label": label,
                "name": meta.name,
                "status": meta.status,
            }
        )
    return options


def _scenario_options(limit: int = 200):
    try:
        db.init_db()
        rows = db.list_scenarios(limit=limit)
    except Exception as e:
        logging.exception(f"ui_plans_list_scenarios_failed: {e}")
        return []

    options = []
    for row in rows:
        sid = row.get("id")
        if sid is None:
            continue
        label_parts = [str(sid)]
        name = row.get("name")
        if name:
            label_parts.append(name)
        tag = row.get("tag")
        if tag:
            label_parts.append(f"[{tag}]")
        label = " ".join(label_parts)
        options.append(
            {
                "id": sid,
                "label": label,
                "name": name,
                "tag": tag,
                "locked": bool(row.get("locked")),
            }
        )
    return options


def _normalize_plan_state(raw: dict | None) -> dict | None:
    if raw is None:
        return None
    if not isinstance(raw, dict):
        return None
    state = dict(raw)
    status = state.get("status") or state.get("state")
    if status is None:
        status = "draft"
    state["status"] = status
    state.setdefault("state", status)
    state.setdefault("display_status", str(status))
    timestamp = (
        state.get("approved_at") or state.get("submitted_at") or state.get("timestamp")
    )
    if state.get("display_time") is None and timestamp is not None:
        try:
            ts_int = int(timestamp)
            dt = datetime.fromtimestamp(ts_int / 1000, tz=timezone.utc)
            state["display_time"] = dt.isoformat().replace("+00:00", "Z")
        except Exception:
            pass
    invalid = state.get("invalid")
    if invalid is None:
        state["invalid"] = []
    elif not isinstance(invalid, list):
        state["invalid"] = [invalid]
    state.setdefault("source", "unknown")
    return state


def _fetch_plan_rows(limit: int = 50, offset: int = 0):
    try:
        plans_api = _get_plans_api()
        response = plans_api.get_plans(
            limit=limit, offset=offset, include="summary,kpi,jobs"
        )
        print(f"DEBUG: plans_api.get_plans response: {response}")
        plans = response.get("plans", [])
        pagination = response.get("pagination", {})
        return plans, pagination
    except Exception:
        logging.exception("ui_plans_fetch_plans_failed")
        return [], {}


def _render_plans_page(
    request: Request,
    *,
    plans,
    pagination: dict | None = None,
    error: str | None = None,
    form_defaults: dict | None = None,
    has_data: bool = True,
):
    print(f"DEBUG: _render_plans_page plans: {plans}")
    print(f"DEBUG: _render_plans_page pagination: {pagination}")
    canonical_options = _canonical_version_options()
    print(f"DEBUG: _render_plans_page canonical_options: {canonical_options}")
    scenario_options = _scenario_options()
    print(f"DEBUG: _render_plans_page scenario_options: {scenario_options}")
    try:
        return templates.TemplateResponse(
            request,
            "plans.html",
            {
                "subtitle": "Plan Versions",
                "plans": plans,
                "pagination": pagination or {},
                "error": error,
                "form_defaults": form_defaults or {},
                "canonical_options": canonical_options,
                "scenario_options": scenario_options,
                "has_data": has_data,
            },
        )
    except Exception as e:
        import traceback

        print(f"ERROR: Template rendering failed: {e}", file=sys.stderr)
        traceback.print_exc(file=sys.stderr)
        raise


@router.get("/ui/plans", response_class=HTMLResponse)
def ui_plans(request: Request, limit: int = 50, offset: int = 0):
    print("DEBUG: Calling _fetch_plan_rows")
    has_data = False
    rows, pagination = [], {}
    if table_exists(db._conn(), "plan_versions"):
        rows, pagination = _fetch_plan_rows(limit=limit, offset=offset)
        if rows:
            has_data = True

    # paginationがNoneになる可能性を考慮し、空の辞書をデフォルトとする
    pagination = pagination if pagination is not None else {}

    return _render_plans_page(
        request, plans=rows, pagination=pagination, has_data=has_data
    )


@router.get("/ui/plans/{version_id}", response_class=HTMLResponse)
def ui_plan_detail(version_id: str, request: Request):
    ver = db.get_plan_version(version_id)
    if not ver:
        return templates.TemplateResponse(
            request,
            "plans_detail.html",
            {
                "subtitle": "プラン詳細",
                "error": "version not found",
            },
        )
    recon = db.get_plan_artifact(version_id, "reconciliation_log.json") or {}
    recon_adj = (
        db.get_plan_artifact(version_id, "reconciliation_log_adjusted.json") or {}
    )
    plan_final = db.get_plan_artifact(version_id, "plan_final.json") or {}
    aggregate_artifact = db.get_plan_artifact(version_id, "aggregate.json") or {}
    period_cost_raw = db.get_plan_artifact(version_id, "period_cost.json") or []
    if isinstance(period_cost_raw, list):
        period_cost_rows = list(period_cost_raw)
    elif isinstance(period_cost_raw, dict):
        if "rows" in period_cost_raw:
            period_cost_rows = list(period_cost_raw.get("rows") or [])
        elif "period_cost" in period_cost_raw:
            period_cost_rows = list(period_cost_raw.get("period_cost") or [])
        else:
            period_cost_rows = [period_cost_raw]
    else:
        period_cost_rows = []
    aggregate_fallback_rows = list(aggregate_artifact.get("rows") or [])
    plan_final_rows = list(plan_final.get("rows") or [])
    detail_fallback_rows = [
        {
            "week": row.get("week"),
            "demand": row.get("gross_req"),
            "supply": row.get("planned_order_receipt_adj")
            or row.get("planned_order_receipt"),
            "backlog": row.get("net_req"),
            "on_hand_start": row.get("on_hand_start"),
            "on_hand_end": row.get("on_hand_end"),
        }
        for row in plan_final_rows
    ]
    plan_jobs = get_plan_repository().fetch_plan_jobs(version_id=version_id)
    created_from_run_id: str | None = None
    if plan_jobs:
        created_from_run_id = plan_jobs[0].get("run_id")
    events = repo_fetch_override_events(get_plan_repository(), version_id)
    audit_events_raw = sorted(
        events,
        key=lambda e: (int(e.get("event_ts") or 0), e.get("event_id") or 0),
        reverse=True,
    )
    audit_events = summarize_audit_events(audit_events_raw[:200])  # 最新200件を初期表示
    plan_state_repo = latest_state_from_events(events)
    if plan_state_repo:
        plan_state = _normalize_plan_state(
            {**plan_state_repo, "source": "plan_repository"}
        )
    else:
        fallback_state = db.get_plan_artifact(version_id, "state.json")
        if isinstance(fallback_state, dict):
            plan_state = _normalize_plan_state({**fallback_state, "source": "legacy"})
        else:
            plan_state = None
    if plan_state is None:
        plan_state = _normalize_plan_state(
            {
                "state": "draft",
                "invalid": [],
                "source": "default",
            }
        )
    aggregate_rows = repo_fetch_aggregate_rows(get_plan_repository(), version_id)
    detail_rows = repo_fetch_detail_rows(get_plan_repository(), version_id)
    aggregate = {"rows": aggregate_rows or aggregate_fallback_rows}

    disagg_rows_sample = []
    try:
        disagg_rows_sample = detail_rows[:200]
    except Exception:
        disagg_rows_sample = []
    # schedule rows from mrp.json (first 200)
    schedule_rows_sample = []
    schedule_total = 0
    try:
        mrows = get_plan_repository().fetch_plan_series(version_id, level="mrp")
        schedule_total = len(mrows)
        schedule_rows_sample = mrows[:200]
    except Exception:
        mrows = []
        schedule_rows_sample = []
        schedule_total = 0

    config_version_id = ver.get("config_version_id")
    canonical_config = None
    canonical_meta: dict[str, Any] = {}
    canonical_counts: dict[str, int] = {}
    planning_summary: dict[str, Any] = {}
    if config_version_id:
        try:
            canonical_config = get_canonical_config(config_version_id)
            if canonical_config:
                canonical_meta = canonical_config.meta.model_dump()
                canonical_counts = {
                    "items": len(canonical_config.items),
                    "nodes": len(canonical_config.nodes),
                    "arcs": len(canonical_config.arcs),
                    "bom": len(canonical_config.bom),
                    "demands": len(canonical_config.demands),
                    "capacities": len(canonical_config.capacities),
                    "calendars": len(canonical_config.calendars),
                    "hierarchies": len(canonical_config.hierarchies),
                }
                planning_bundle = build_planning_inputs(canonical_config)
                agg_input = planning_bundle.aggregate_input
                planning_summary = {
                    "schema_version": agg_input.schema_version,
                    "demand_family": len(agg_input.demand_family),
                    "capacity": len(agg_input.capacity),
                    "mix_share": len(agg_input.mix_share),
                    "item_master": len(agg_input.item_master),
                    "inventory": len(agg_input.inventory),
                    "open_po": len(agg_input.open_po),
                }
        except CanonicalConfigNotFoundError:
            pass  # not found
        except Exception:
            logging.exception("ui_plan_detail_build_planning_inputs_failed")

    # Validate summary (MVP)
    validate = {}
    try:
        # 1) tolerance violations from reconciliation summary (before/after)
        tol_before = (recon.get("summary") or {}).get("tol_violations")
        tol_after = (recon_adj.get("summary") or {}).get("tol_violations")
        # 2) negative inventory counts from mrp rows
        neg_inv = 0
        frac_sched = 0
        for r in mrows:
            try:
                extra = json.loads(r.get("extra_json") or "{}")
                ohs = float(extra.get("on_hand_start") or 0)
                ohe = float(extra.get("on_hand_end") or 0)
                if ohe < 0 or ohs < 0:
                    neg_inv += 1
                sr = float(extra.get("scheduled_receipts") or 0)
                if abs(sr - round(sr)) > 1e-6:
                    frac_sched += 1
            except Exception:
                pass
        # 3) capacity violations from weekly_summary (adjusted_load > capacity)
        ws = get_plan_repository().fetch_plan_series(version_id, level="weekly_summary")
        cap_over = 0
        for r in ws:
            try:
                cap = float(r.get("capacity_used") or 0)
                adj = float(r.get("supply") or 0)
                if adj - cap > 1e-6:
                    cap_over += 1
            except Exception:
                pass
        validate = {
            "tol_violations_before": tol_before,
            "tol_violations_after": tol_after,
            "neg_inventory_rows": neg_inv,
            "fractional_receipts_rows": frac_sched,
            "capacity_over_weeks": cap_over,
            "mrp_total_rows": len(mrows),
            "weekly_total_rows": len(ws),
        }
    except Exception:
        validate = {}
    # truncate deltas for display
    deltas = list((recon.get("deltas") or [])[:50]) if recon else []
    deltas_adj = list((recon_adj.get("deltas") or [])[:50]) if recon_adj else []
    # RunRegistry から Plan/Config/Scenario 関連 Run を取得
    base_sid = (ver or {}).get("base_scenario_id")
    base_sid_str = str(base_sid) if base_sid is not None else None
    latest_runs: list[dict] = []
    latest_ids: list[str] = []
    related_plans: list[dict] = []
    config_runs: list[dict] = []
    plan_runs: list[dict] = []
    plan_run_ids: list[str] = []

    run_rows_all: list[dict] = []
    try:
        from app.run_registry import REGISTRY

        if hasattr(REGISTRY, "list_page"):
            try:
                resp = REGISTRY.list_page(
                    offset=0,
                    limit=500,
                    sort="started_at",
                    order="desc",
                    schema_version=None,
                    config_id=None,
                    scenario_id=None,
                    detail=True,
                )
                run_rows_all = resp.get("runs") or []
            except Exception:
                run_rows_all = []
        if not run_rows_all and hasattr(REGISTRY, "list"):
            try:
                run_rows_all = REGISTRY.list()
            except Exception:
                run_rows_all = []
    except Exception:
        run_rows_all = []

    for r in run_rows_all:
        rid = r.get("run_id")
        if not rid:
            continue
        summary_obj = r.get("summary") or {}
        started_at = r.get("started_at")
        formatted = {
            "run_id": rid,
            "started_at": started_at,
            "started_at_str": ms_to_jst_str(started_at),
            "duration_ms": r.get("duration_ms"),
            "fill_rate": summary_obj.get("fill_rate"),
            "profit_total": summary_obj.get("profit_total"),
            "scenario_id": r.get("scenario_id"),
        }
        scenario_val = r.get("scenario_id")
        if (
            base_sid_str is not None
            and scenario_val is not None
            and str(scenario_val) == base_sid_str
            and len(latest_runs) < 5
        ):
            latest_runs.append(formatted)
            latest_ids.append(rid)
        plan_val = r.get("plan_version_id")
        if (
            plan_val is not None
            and str(plan_val) == str(version_id)
            and len(plan_runs) < 10
        ):
            plan_runs.append(formatted)
            plan_run_ids.append(rid)
        if (
            config_version_id is not None
            and r.get("config_version_id") == config_version_id
            and len(config_runs) < 10
        ):
            config_runs.append(formatted)

    # 関連Plan（同一base_scenarioの最新）
    if base_sid is not None:
        try:
            related = db.list_plan_versions_by_base(int(base_sid), limit=5)
            related_plans = [p for p in related if p.get("version_id") != version_id]
        except Exception:
            related_plans = []
    # KPI preview (MVP): capacity/utilization and spill totals
    kpi_rows = get_plan_repository().fetch_plan_kpis(version_id)
    kpi_preview_raw: dict[str, Any] = {
        row["metric"]: row
        for row in kpi_rows
        if (row.get("bucket_type") or "total") == "total"
    }
    kpi_preview = _augment_kpi_preview(
        kpi_preview_raw,
        aggregate_rows=aggregate_rows,
        detail_rows=detail_rows,
        aggregate_fallback=aggregate_fallback_rows,
        detail_fallback=detail_fallback_rows,
        period_cost_rows=period_cost_rows,
        plan_final=plan_final,
        plan_version=ver or {},
    )
    # 計測イベント: plan_results_viewed（詳細表示）
    try:
        logging.info(
            "plan_results_viewed",
            extra={
                "event": "plan_results_viewed",
                "version_id": version_id,
                "base_scenario_id": (ver or {}).get("base_scenario_id"),
            },
        )
        try:
            PLANS_VIEWED.inc()
        except Exception:
            pass
    except Exception:
        pass
    return templates.TemplateResponse(
        request,
        "plans_detail.html",
        {
            "subtitle": f"プラン詳細 {version_id}",
            "version_id": version_id,
            "version": ver,
            "created_from_run_id": created_from_run_id,
            "recon": recon,
            "recon_adj": recon_adj,
            "weekly_summary": plan_final.get("weekly_summary"),
            "boundary_summary": plan_final.get("boundary_summary"),
            "deltas": deltas,
            "deltas_adj": deltas_adj,
            "kpi_preview": kpi_preview,
            "kpi_cards": _KPI_CARD_DEFS,
            "latest_runs": latest_runs,
            "latest_run_ids": latest_ids,
            "related_plans": related_plans,
            "aggregate": aggregate,
            "disagg_rows": disagg_rows_sample,
            "disagg_total": len(detail_rows),
            "schedule_rows": schedule_rows_sample,
            "schedule_total": schedule_total,
            "validate": validate,
            "plan_state": plan_state,
            "config_version_id": config_version_id,
            "canonical_meta": canonical_meta,
            "canonical_counts": canonical_counts,
            "planning_summary": planning_summary,
            "config_runs": config_runs,
            "plan_runs": plan_runs,
            "plan_run_ids": plan_run_ids,
            "audit_events": audit_events,
        },
    )


@router.post("/ui/plans/{version_id}/reconcile")
def ui_plan_reconcile(
    version_id: str,
    request: Request,
    # フォーム入力（空文字はNoneとして扱う）
    cutover_date: str | None = Form(""),
    recon_window_days: str | None = Form(""),
    anchor_policy: str | None = Form(""),
    tol_abs: str | None = Form(""),
    tol_rel: str | None = Form(""),
    calendar_mode: str | None = Form(""),
    carryover: str | None = Form(""),
    carryover_split: str | None = Form(""),
    apply_adjusted: str | None = Form(default=None),
    weeks: int = Form(4),
    lt_unit: str = Form("day"),
):
    # 空文字はNoneへ正規化
    def _nz(v: str | None):
        return None if (v is None or v == "") else v

    body = {
        "cutover_date": _nz(cutover_date),
        "recon_window_days": _nz(recon_window_days),
        "anchor_policy": _nz(anchor_policy),
        "tol_abs": _nz(tol_abs),
        "tol_rel": _nz(tol_rel),
        "calendar_mode": _nz(calendar_mode),
        "carryover": _nz(carryover),
        "carryover_split": _nz(carryover_split),
        "apply_adjusted": _form_bool(apply_adjusted),
        "weeks": weeks,
        "lt_unit": lt_unit,
    }
    try:
        _get_plans_api().post_plan_reconcile(version_id, body)  # reuse handler
        # 実行ステートを自動前進（MVP）
        try:
            state = db.get_plan_artifact(version_id, "state.json") or {
                "state": "draft",
                "invalid": [],
            }
            state["state"] = "executed"
            inv = set(state.get("invalid") or [])
            # executed までの無効フラグをクリア
            for s in ["draft", "aggregated", "disaggregated", "scheduled", "executed"]:
                inv.discard(s)
                if s == "executed":
                    break
            state["invalid"] = sorted(list(inv))
            db.upsert_plan_artifact(
                version_id, "state.json", json.dumps(state, ensure_ascii=False)
            )
            try:
                db.update_plan_version(version_id, status="executed")
            except Exception:
                pass
        except Exception:
            pass
        try:
            logging.info(
                "plan_executed",
                extra={
                    "event": "plan_executed",
                    "version_id": version_id,
                    "apply_adjusted": _form_bool(apply_adjusted),
                    "weeks": weeks,
                    "lt_unit": lt_unit,
                },
            )
            try:
                PLANS_RECONCILED.inc()
            except Exception:
                pass
        except Exception:
            pass
    except Exception:
        pass
    from fastapi.responses import RedirectResponse

    return RedirectResponse(url=f"/ui/plans/{version_id}", status_code=303)


@router.post("/ui/plans/{version_id}/execute_auto")
def ui_plan_execute_auto(
    version_id: str,
    request: Request,
    weeks: int = Form(4),
    lt_unit: str = Form("day"),
    cutover_date: str | None = Form(""),
    recon_window_days: str | None = Form(""),
    anchor_policy: str | None = Form(""),
    tol_abs: str | None = Form(""),
    tol_rel: str | None = Form(""),
    calendar_mode: str | None = Form(""),
    carryover: str | None = Form(""),
    carryover_split: str | None = Form(""),
    apply_adjusted: str | None = Form(default=None),
    queue_job: str | None = Form(default=None),
    lightweight: str | None = Form(default=None),
):
    """Plan & Execute (auto completion): 既存Planの情報を可能な範囲で引き継ぎ、/runs を呼び出して新規Planを生成。
    - queue_job チェック時は非同期（ジョブ投入）。
    - それ以外は同期で新規Plan作成し詳細にリダイレクト。
    """
    ver = db.get_plan_version(version_id) or {}
    # 既存のcutover/window/policyを引き継ぎ（存在する場合）
    # plan_final.boundary_summary にもフォールバック
    plan_final = db.get_plan_artifact(version_id, "plan_final.json") or {}
    bs = (
        (plan_final.get("boundary_summary") or {})
        if isinstance(plan_final, dict)
        else {}
    )
    cutover_date = ver.get("cutover_date") or bs.get("cutover_date")
    recon_window_days = ver.get("recon_window_days") or bs.get("window_days")
    anchor_policy = bs.get("anchor_policy")
    config_version_id = ver.get("config_version_id")
    if config_version_id is None:
        from fastapi.responses import RedirectResponse

        return RedirectResponse(
            url=f"/ui/plans/{version_id}?error=no_config_version",
            status_code=303,
        )
    source_meta = db.get_plan_artifact(version_id, "source.json") or {}
    body = {
        "pipeline": "integrated",
        "async": _form_bool(queue_job),
        "options": {
            "weeks": weeks,
            "lt_unit": lt_unit,
            "cutover_date": cutover_date,
            "recon_window_days": recon_window_days,
            "anchor_policy": anchor_policy,
            "tol_abs": tol_abs,
            "tol_rel": tol_rel,
            "calendar_mode": calendar_mode,
            "carryover": carryover,
            "carryover_split": carryover_split,
            "apply_adjusted": _form_bool(apply_adjusted),
            "lightweight": _form_bool(lightweight),
            "config_version_id": config_version_id,
            "base_scenario_id": ver.get("base_scenario_id"),
            "source_run_id": source_meta.get("source_run_id"),
        },
    }
    runs_api = _get_runs_api()
    res = runs_api.post_runs(body)
    from fastapi.responses import RedirectResponse

    # 正常系でlocationへ誘導
    if isinstance(res, dict) and res.get("location"):
        return RedirectResponse(url=str(res.get("location")), status_code=303)
    # 失敗時は元画面へ
    return RedirectResponse(url=f"/ui/plans/{version_id}", status_code=303)


_STEPS = ["draft", "aggregated", "disaggregated", "scheduled", "executed"]


@router.post("/ui/plans/{version_id}/state/advance")
def ui_plan_state_advance(version_id: str, request: Request, to: str = Form(...)):
    if to not in _STEPS:
        from fastapi.responses import RedirectResponse

        return RedirectResponse(url=f"/ui/plans/{version_id}", status_code=303)
    state = db.get_plan_artifact(version_id, "state.json") or {
        "state": "draft",
        "invalid": [],
    }
    curr = state.get("state") or "draft"
    if _STEPS.index(to) < _STEPS.index(curr):
        to = curr
    state["state"] = to
    inv = set(state.get("invalid") or [])
    for s in _STEPS:
        if _STEPS.index(s) <= _STEPS.index(to):
            inv.discard(s)
    state["invalid"] = sorted(list(inv))
    db.upsert_plan_artifact(
        version_id, "state.json", json.dumps(state, ensure_ascii=False)
    )
    try:
        db.update_plan_version(version_id, status=to)
    except Exception:
        pass
    from fastapi.responses import RedirectResponse

    return RedirectResponse(url=f"/ui/plans/{version_id}", status_code=303)


@router.post("/ui/plans/{version_id}/state/invalidate")
def ui_plan_state_invalidate(
    version_id: str, request: Request, from_step: str = Form(...)
):
    if from_step not in _STEPS:
        from fastapi.responses import RedirectResponse

        return RedirectResponse(url=f"/ui/plans/{version_id}", status_code=303)
    idx = _STEPS.index(from_step)
    state = {
        "state": from_step,
        "invalid": _STEPS[idx + 1 :],
    }
    db.upsert_plan_artifact(
        version_id, "state.json", json.dumps(state, ensure_ascii=False)
    )
    try:
        db.update_plan_version(version_id, status=from_step)
    except Exception:
        pass
    from fastapi.responses import RedirectResponse

    return RedirectResponse(url=f"/ui/plans/{version_id}", status_code=303)


@router.post("/ui/plans/create_and_execute")
def ui_plans_create_and_execute(
    request: Request,
    weeks: int = Form(4),
    lt_unit: str = Form("day"),
    cutover_date: str | None = Form(""),
    recon_window_days: str | None = Form(""),
    anchor_policy: str | None = Form(""),
    tol_abs: str | None = Form(""),
    tol_rel: str | None = Form(""),
    calendar_mode: str | None = Form(""),
    carryover: str | None = Form(""),
    carryover_split: str | None = Form(""),
    apply_adjusted: str | None = Form(default=None),
    config_version_id: str | None = Form(""),
    base_scenario_id: str | None = Form(""),
):
    base_scenario_raw = (base_scenario_id or "").strip()
    try:
        base_scenario_int = int(base_scenario_raw) if base_scenario_raw else None
    except ValueError:
        base_scenario_int = None

    form_defaults = {
        "config_version_id": config_version_id or "",
        "weeks": weeks,
        "lt_unit": lt_unit,
        "cutover_date": cutover_date or "",
        "recon_window_days": recon_window_days or "",
        "anchor_policy": anchor_policy or "",
        "tol_abs": tol_abs or "",
        "tol_rel": tol_rel or "",
        "calendar_mode": calendar_mode or "",
        "carryover": carryover or "",
        "carryover_split": carryover_split or "",
        "apply_adjusted": "1" if _form_bool(apply_adjusted) else "",
        "base_scenario_id": base_scenario_raw,
    }
    if not (config_version_id or "").strip():
        rows, pagination = _fetch_plan_rows()
        return _render_plans_page(
            request,
            plans=rows,
            pagination=pagination,
            error="Canonical設定バージョンを選択してください。",
            form_defaults=form_defaults,
        )

    # version_idを事前に採番
    import time
    import uuid

    ts = int(time.time())
    version_id = f"v{ts}-{uuid.uuid4().hex[:8]}"

    # runs_api を呼び出すように変更
    body = {
        "pipeline": "integrated",
        "async": True,  # 非同期実行を指定
        "options": {
            "version_id": version_id,  # 生成したversion_idを渡す
            "weeks": weeks,
            "lt_unit": lt_unit,
            "cutover_date": cutover_date,
            "recon_window_days": recon_window_days,
            "anchor_policy": anchor_policy,
            "tol_abs": tol_abs,
            "tol_rel": tol_rel,
            "calendar_mode": calendar_mode,
            "carryover": carryover,
            "carryover_split": carryover_split,
            "apply_adjusted": _form_bool(apply_adjusted),
            "config_version_id": config_version_id,
            "base_scenario_id": base_scenario_int,
        },
    }

    res = _get_runs_api().post_runs(body)
    from fastapi.responses import RedirectResponse

    # 正常系でlocationへ誘導 (非同期の場合は /ui/jobs/{job_id})
    if isinstance(res, dict) and res.get("location"):
        return RedirectResponse(url=str(res.get("location")), status_code=303)

    # 失敗時はエラーメッセージを表示
    error_message = "ジョブの投入に失敗しました。"
    if hasattr(res, "body"):
        try:
            payload = json.loads(res.body)
            detail = payload.get("detail") if isinstance(payload, dict) else None
            if isinstance(detail, str) and detail:
                error_message = detail
        except Exception:
            pass
    elif isinstance(res, dict) and res.get("detail"):
        error_message = res.get("detail")

    rows, pagination = _fetch_plan_rows()
    return _render_plans_page(
        request,
        plans=rows,
        pagination=pagination,
        error=error_message,
        form_defaults=form_defaults,
    )<|MERGE_RESOLUTION|>--- conflicted
+++ resolved
@@ -89,11 +89,6 @@
         "fmt": "percent",
         "precision": 1,
     },
-<<<<<<< HEAD
-    {"key": "service_level", "label": "Service level", "fmt": "percent", "precision": 1},
-    {"key": "backlog_days", "label": "Backlog days", "fmt": "number", "precision": 1},
-    {"key": "inventory_turns", "label": "Inventory turns", "fmt": "number", "precision": 1},
-=======
     {
         "key": "service_level",
         "label": "Service level",
@@ -107,7 +102,6 @@
         "fmt": "number",
         "precision": 1,
     },
->>>>>>> 828ba31f
     {"key": "cost_variance", "label": "Cost variance", "fmt": "number", "precision": 2},
     {"key": "on_time_rate", "label": "On time rate", "fmt": "percent", "precision": 1},
 ]
@@ -197,18 +191,11 @@
 
     capacity_vals = [_to_float(r.get("capacity_total")) for r in agg_rows]
     total_capacity = _safe_sum(capacity_vals)
-<<<<<<< HEAD
-    if (total_capacity is None or total_capacity == 0) and plan_final.get("weekly_summary"):
-        total_capacity = _safe_sum(
-            _to_float(r.get("capacity"))
-            for r in plan_final.get("weekly_summary") or []
-=======
     if (total_capacity is None or total_capacity == 0) and plan_final.get(
         "weekly_summary"
     ):
         total_capacity = _safe_sum(
             _to_float(r.get("capacity")) for r in plan_final.get("weekly_summary") or []
->>>>>>> 828ba31f
         )
         if total_supply is None:
             total_supply = _safe_sum(
@@ -231,19 +218,9 @@
         )
 
     fill_rate_row = result.get("fill_rate")
-<<<<<<< HEAD
-    service_level_val = (
-        _to_float(fill_rate_row.get("value")) if fill_rate_row else None
-    )
-    if service_level_val is None and total_demand and total_demand > 0:
-        service_level_val = max(
-            0.0, min((total_supply or 0.0) / total_demand, 1.0)
-        )
-=======
     service_level_val = _to_float(fill_rate_row.get("value")) if fill_rate_row else None
     if service_level_val is None and total_demand and total_demand > 0:
         service_level_val = max(0.0, min((total_supply or 0.0) / total_demand, 1.0))
->>>>>>> 828ba31f
     if service_level_val is not None:
         result["service_level"] = _make_metric(
             result.get("service_level") or fill_rate_row,
@@ -295,13 +272,9 @@
             avg_daily_demand = (total_weekly / weeks) / 7.0
 
     if total_backlog is not None and avg_daily_demand:
-<<<<<<< HEAD
-        backlog_days = total_backlog / avg_daily_demand if avg_daily_demand > 0 else None
-=======
         backlog_days = (
             total_backlog / avg_daily_demand if avg_daily_demand > 0 else None
         )
->>>>>>> 828ba31f
         if backlog_days is not None:
             result["backlog_days"] = _make_metric(
                 result.get("backlog_days"),
