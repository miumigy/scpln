--- conflicted
+++ resolved
@@ -553,18 +553,8 @@
             if existing_meta.name == config_name:
                 config_version_id = existing_meta.version_id
                 break
-<<<<<<< HEAD
         if not config_version_id:
             config_version_id = save_canonical_config(canonical_config)
-=======
-
-        if not config_version_id:
-            return RedirectResponse(
-                url=error_url
-                + f"Canonical_config_for_{canonical_sample_name}_not_found",
-                status_code=303,
-            )
->>>>>>> c9b338f5
 
         # Import the sample data
         result = import_planning_inputs(
