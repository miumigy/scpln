from __future__ import annotations

import json
import time
import uuid
from pathlib import Path
from typing import Any, Dict, Optional

from fastapi import Body, Query, Request
from fastapi.responses import JSONResponse, PlainTextResponse
from app.metrics import PLAN_EXPORT_COMPARE, PLAN_EXPORT_CARRYOVER, PLAN_EXPORT_SCHEDULE

from app.api import app
from app import db
import subprocess
import os


BASE_DIR = Path(__file__).resolve().parents[1]


def _get_param(body: Dict[str, Any], key: str, default: Any = None) -> Any:
    val = body.get(key, default)
    if isinstance(val, str) and val == "":
        return None
    return val


def _run_py(args: list[str]) -> None:
    env = os.environ.copy()
    env.setdefault("PYTHONPATH", str(BASE_DIR))
    subprocess.run(["python3", *args], cwd=str(BASE_DIR), env=env, check=True)


# --- PSI overlay/lock helpers (MVP) ---
def _psi_overlay_key_agg(period: Any, family: Any) -> str:
    return f"agg:period={period},family={family}"


def _psi_overlay_key_det(week: Any, sku: Any) -> str:
    return f"det:week={week},sku={sku}"


def _get_overlay(version_id: str) -> Dict[str, Any]:
    obj = db.get_plan_artifact(version_id, "psi_overrides.json") or {}
    return {
        "aggregate": list(obj.get("aggregate") or []),
        "det": list(obj.get("det") or []),
    }


def _save_overlay(version_id: str, data: Dict[str, Any]) -> None:
    db.upsert_plan_artifact(
        version_id, "psi_overrides.json", json.dumps(data, ensure_ascii=False)
    )


def _get_locks(version_id: str) -> set[str]:
    obj = db.get_plan_artifact(version_id, "psi_locks.json") or {}
    return set(obj.get("locks") or [])


def _save_locks(version_id: str, locks: set[str]) -> None:
    db.upsert_plan_artifact(
        version_id,
        "psi_locks.json",
        json.dumps({"locks": sorted(list(locks))}, ensure_ascii=False),
    )


def _get_weights(version_id: str) -> dict[str, float]:
    obj = db.get_plan_artifact(version_id, "psi_weights.json") or {}
    out: dict[str, float] = {}
    for k, v in (obj.get("weights") or {}).items():
        try:
            out[str(k)] = float(v)
        except Exception:
            pass
    return out


def _save_weights(version_id: str, weights: dict[str, float]) -> None:
    db.upsert_plan_artifact(
        version_id,
        "psi_weights.json",
        json.dumps({"weights": weights}, ensure_ascii=False),
    )


def _apply_overlay(level: str, base_rows: list[Dict[str, Any]], overlay_rows: list[Dict[str, Any]]):
    """Return new list with overlay fields applied by key."""
    out: list[Dict[str, Any]] = []
    if level == "aggregate":
        omap: Dict[str, Dict[str, Any]] = {}
        for r in overlay_rows:
            k = _psi_overlay_key_agg(r.get("period"), r.get("family"))
            omap[k] = r
        for r in base_rows:
            k = _psi_overlay_key_agg(r.get("period"), r.get("family"))
            o = omap.get(k) or {}
            nr = dict(r)
            for fn in ("demand", "supply", "backlog", "inventory"):
                if fn in o and o.get(fn) is not None:
                    nr[fn] = o.get(fn)
            out.append(nr)
    else:
        omap: Dict[str, Dict[str, Any]] = {}
        for r in overlay_rows:
            k = _psi_overlay_key_det(r.get("week"), r.get("sku"))
            omap[k] = r
        for r in base_rows:
            k = _psi_overlay_key_det(r.get("week"), r.get("sku"))
            o = omap.get(k) or {}
            nr = dict(r)
            for fn in (
                "demand",
                "supply_plan",
                "backlog",
                "on_hand_start",
                "on_hand_end",
            ):
                if fn in o and o.get(fn) is not None:
                    nr[fn] = o.get(fn)
            out.append(nr)
    return out


def _week_to_month(week: str | None) -> str | None:
    """Convert ISO week (YYYY-Www) to YYYY-MM (month of Monday in that ISO week)."""
    if not week or not isinstance(week, str):
        return None
    try:
        if "-W" in week:
            y, w = week.split("-W", 1)
            year = int(y)
            wk = int(w)
            import datetime as _dt

            d = _dt.date.fromisocalendar(year, wk, 1)
            return f"{d.year:04d}-{d.month:02d}"
    except Exception:
        return None
    return None


def _auth_ok(req: Request) -> bool:
    """Optional API-key check. If env API_KEY_VALUE is set, require header X-API-Key to match."""
    key = os.environ.get("API_KEY_VALUE")
    if not key:
        return True
    try:
        val = req.headers.get("X-API-Key")
        return bool(val) and (val == key)
    except Exception:
        return False


def _has_edit(req: Request) -> bool:
    k_edit = os.environ.get("API_KEY_EDIT")
    k_any = os.environ.get("API_KEY_VALUE")
    if not k_edit and not k_any:
        return True
    try:
        val = req.headers.get("X-API-Key")
        return bool(val) and (val == k_edit or val == k_any)
    except Exception:
        return False


def _has_approve(req: Request) -> bool:
    k_app = os.environ.get("API_KEY_APPROVE")
    if k_app:
        try:
            return req.headers.get("X-API-Key") == k_app
        except Exception:
            return False
    # fallback to edit key
    return _has_edit(req)


@app.post("/plans/integrated/run")
def post_plans_integrated_run(body: Dict[str, Any] = Body(...)):
    ts = int(time.time())
    version_id = str(_get_param(body, "version_id") or f"v{ts}-{uuid.uuid4().hex[:8]}")
    input_dir = _get_param(body, "input_dir") or "samples/planning"
    out_dir = Path(
        _get_param(body, "out_dir") or (BASE_DIR / "out" / f"api_planning_{ts}")
    )
    weeks = str(_get_param(body, "weeks") or 4)
    round_mode = _get_param(body, "round_mode") or "int"
    lt_unit = _get_param(body, "lt_unit") or "day"
    cutover_date = _get_param(body, "cutover_date")
    recon_window_days = _get_param(body, "recon_window_days")
    anchor_policy = _get_param(body, "anchor_policy")
    blend_split_next = _get_param(body, "blend_split_next")
    blend_weight_mode = _get_param(body, "blend_weight_mode")
    carryover = _get_param(body, "carryover")
    carryover_split = _get_param(body, "carryover_split")
    max_adjust_ratio = _get_param(body, "max_adjust_ratio")
    tol_abs = _get_param(body, "tol_abs")
    tol_rel = _get_param(body, "tol_rel")
    calendar_mode = _get_param(body, "calendar_mode")
    apply_adjusted = bool(_get_param(body, "apply_adjusted") or False)

    out_dir.mkdir(parents=True, exist_ok=True)
    # 1) aggregate
    _run_py(
        [
            "scripts/plan_aggregate.py",
            "-i",
            input_dir,
            "-o",
            str(out_dir / "aggregate.json"),
        ]
    )
    # 2) allocate
    _run_py(
        [
            "scripts/allocate.py",
            "-i",
            str(out_dir / "aggregate.json"),
            "-I",
            input_dir,
            "-o",
            str(out_dir / "sku_week.json"),
            "--weeks",
            weeks,
            "--round",
            round_mode,
        ]
    )
    # 3) mrp
    _run_py(
        [
            "scripts/mrp.py",
            "-i",
            str(out_dir / "sku_week.json"),
            "-I",
            input_dir,
            "-o",
            str(out_dir / "mrp.json"),
            "--lt-unit",
            lt_unit,
            "--weeks",
            weeks,
        ]
    )
    # 4) reconcile
    _run_py(
        [
            "scripts/reconcile.py",
            "-i",
            str(out_dir / "sku_week.json"),
            str(out_dir / "mrp.json"),
            "-I",
            input_dir,
            "-o",
            str(out_dir / "plan_final.json"),
            "--weeks",
            weeks,
            *(["--cutover-date", str(cutover_date)] if cutover_date else []),
            *(
                ["--recon-window-days", str(recon_window_days)]
                if recon_window_days is not None
                else []
            ),
            *(["--anchor-policy", str(anchor_policy)] if anchor_policy else []),
            *(
                ["--blend-split-next", str(blend_split_next)]
                if (blend_split_next is not None)
                else []
            ),
            *(
                ["--blend-weight-mode", str(blend_weight_mode)]
                if blend_weight_mode
                else []
            ),
        ]
    )
    # 4.5) reconcile-levels (before)
    _run_py(
        [
            "scripts/reconcile_levels.py",
            "-i",
            str(out_dir / "aggregate.json"),
            str(out_dir / "sku_week.json"),
            "-o",
            str(out_dir / "reconciliation_log.json"),
            "--version",
            version_id,
            *(["--cutover-date", str(cutover_date)] if cutover_date else []),
            *(
                ["--recon-window-days", str(recon_window_days)]
                if recon_window_days is not None
                else []
            ),
            *(["--anchor-policy", str(anchor_policy)] if anchor_policy else []),
            *(
                ["--tol-abs", str(tol_abs)]
                if tol_abs is not None
                else ["--tol-abs", "1e-6"]
            ),
            *(
                ["--tol-rel", str(tol_rel)]
                if tol_rel is not None
                else ["--tol-rel", "1e-6"]
            ),
        ]
    )
    # optional: anchor/adjusted flow
    if anchor_policy and cutover_date:
        _run_py(
            [
                "scripts/anchor_adjust.py",
                "-i",
                str(out_dir / "aggregate.json"),
                str(out_dir / "sku_week.json"),
                "-o",
                str(out_dir / "sku_week_adjusted.json"),
                "--cutover-date",
                str(cutover_date),
                "--anchor-policy",
                str(anchor_policy),
                *(
                    ["--recon-window-days", str(recon_window_days)]
                    if recon_window_days is not None
                    else []
                ),
                "--weeks",
                weeks,
                *(["--calendar-mode", str(calendar_mode)] if calendar_mode else []),
                *(["--carryover", str(carryover)] if carryover else []),
                *(
                    ["--carryover-split", str(carryover_split)]
                    if (carryover_split is not None)
                    else []
                ),
                *(
                    ["--max-adjust-ratio", str(max_adjust_ratio)]
                    if (max_adjust_ratio is not None)
                    else []
                ),
                *(["--tol-abs", str(tol_abs)] if (tol_abs is not None) else []),
                *(["--tol-rel", str(tol_rel)] if (tol_rel is not None) else []),
                "-I",
                input_dir,
            ]
        )
        _run_py(
            [
                "scripts/reconcile_levels.py",
                "-i",
                str(out_dir / "aggregate.json"),
                str(out_dir / "sku_week_adjusted.json"),
                "-o",
                str(out_dir / "reconciliation_log_adjusted.json"),
                "--version",
                f"{version_id}-adjusted",
                "--cutover-date",
                str(cutover_date),
                *(
                    ["--recon-window-days", str(recon_window_days)]
                    if recon_window_days is not None
                    else []
                ),
                *(["--anchor-policy", str(anchor_policy)] if anchor_policy else []),
                *(
                    ["--tol-abs", str(tol_abs)]
                    if tol_abs is not None
                    else ["--tol-abs", "1e-6"]
                ),
                *(
                    ["--tol-rel", str(tol_rel)]
                    if tol_rel is not None
                    else ["--tol-rel", "1e-6"]
                ),
            ]
        )
        if apply_adjusted:
            _run_py(
                [
                    "scripts/mrp.py",
                    "-i",
                    str(out_dir / "sku_week_adjusted.json"),
                    "-I",
                    input_dir,
                    "-o",
                    str(out_dir / "mrp_adjusted.json"),
                    "--lt-unit",
                    lt_unit,
                    "--weeks",
                    weeks,
                ]
            )
            _run_py(
                [
                    "scripts/reconcile.py",
                    "-i",
                    str(out_dir / "sku_week_adjusted.json"),
                    str(out_dir / "mrp_adjusted.json"),
                    "-I",
                    input_dir,
                    "-o",
                    str(out_dir / "plan_final_adjusted.json"),
                    "--weeks",
                    weeks,
                    *(["--cutover-date", str(cutover_date)] if cutover_date else []),
                    *(
                        ["--recon-window-days", str(recon_window_days)]
                        if recon_window_days is not None
                        else []
                    ),
                    *(["--anchor-policy", str(anchor_policy)] if anchor_policy else []),
                    *(
                        ["--blend-split-next", str(blend_split_next)]
                        if (blend_split_next is not None)
                        else []
                    ),
                    *(
                        ["--blend-weight-mode", str(blend_weight_mode)]
                        if blend_weight_mode
                        else []
                    ),
                ]
            )
    # persist to DB
    db.create_plan_version(
        version_id,
        base_scenario_id=body.get("base_scenario_id"),
        status="active",
        cutover_date=cutover_date,
        recon_window_days=recon_window_days,
        objective=body.get("objective"),
        note=body.get("note"),
    )

    def _load(p: Path) -> Optional[str]:
        if p.exists():
            return p.read_text(encoding="utf-8")
        return None

    for name in (
        "aggregate.json",
        "sku_week.json",
        "mrp.json",
        "plan_final.json",
        "reconciliation_log.json",
        "sku_week_adjusted.json",
        "mrp_adjusted.json",
        "plan_final_adjusted.json",
        "reconciliation_log_adjusted.json",
    ):
        t = _load(out_dir / name)
        if t is not None:
            db.upsert_plan_artifact(version_id, name, t)
    # Optional: record source linkage (e.g., created from run)
    try:
        src_run = _get_param(body, "source_run_id")
        if src_run:
            db.upsert_plan_artifact(
                version_id,
                "source.json",
                json.dumps({"source_run_id": str(src_run)}, ensure_ascii=False),
            )
    except Exception:
        pass
    return {
        "version_id": version_id,
        "out_dir": str(out_dir.relative_to(BASE_DIR)),
        "artifacts": [
            name
            for name in (
                "aggregate.json",
                "sku_week.json",
                "mrp.json",
                "plan_final.json",
                "reconciliation_log.json",
                "sku_week_adjusted.json",
                "mrp_adjusted.json",
                "plan_final_adjusted.json",
                "reconciliation_log_adjusted.json",
            )
            if (out_dir / name).exists()
        ],
    }

@app.get("/plans/{version_id}/psi")
def get_plan_psi(
    version_id: str,
    level: str = Query("aggregate"),
    q: Optional[str] = Query(None),
    limit: int = Query(200),
    offset: int = Query(0),
):
    level = level if level in ("aggregate", "det") else "aggregate"
    agg = db.get_plan_artifact(version_id, "aggregate.json") or {}
    det = db.get_plan_artifact(version_id, "sku_week.json") or {}
    base_rows: list[Dict[str, Any]]
    if level == "aggregate":
        base_rows = list(agg.get("rows") or [])
        # 統一的に必要なキーのみサブセット
        base_rows = [
            {
                "period": r.get("period"),
                "family": r.get("family"),
                "demand": r.get("demand"),
                "supply": r.get("supply"),
                "backlog": r.get("backlog"),
            }
            for r in base_rows
        ]
    else:
        base_rows = list(det.get("rows") or [])
        base_rows = [
            {
                "week": r.get("week"),
                "sku": r.get("sku"),
                "demand": r.get("demand"),
                "supply_plan": r.get("supply_plan"),
                "backlog": r.get("backlog"),
                "on_hand_start": r.get("on_hand_start"),
                "on_hand_end": r.get("on_hand_end"),
            }
            for r in base_rows
        ]
    overlay = _get_overlay(version_id)
    locks = _get_locks(version_id)
    rows = _apply_overlay(level, base_rows, overlay.get(level) or [])
    # フィルタ
    if q:
        s = (q or "").lower().strip()
        rows = [
            r
            for r in rows
            if s in json.dumps(r, ensure_ascii=False).lower()
        ]
    total = len(rows)
    # ページング
    start = max(0, int(offset))
    end = max(start, start + max(1, int(limit)))
    rows = rows[start:end]
    return {
        "level": level,
        "total": total,
        "rows": rows,
        "locks": sorted(list(locks)),
    }


@app.patch("/plans/{version_id}/psi")
def patch_plan_psi(version_id: str, request: Request, body: Dict[str, Any] = Body(default={})):  # noqa: C901
    if not _has_edit(request):
        return JSONResponse(status_code=401, content={"detail": "unauthorized"})
    level = body.get("level") or "aggregate"
    edits = list(body.get("edits") or [])
    lock_mode = body.get("lock")  # 'lock'|'unlock'|'toggle'|None
    if level not in ("aggregate", "det"):
        return JSONResponse(status_code=400, content={"detail": "invalid level"})
    overlay = _get_overlay(version_id)
    locks = _get_locks(version_id)
    # index overlay by key
    if level == "aggregate":
        def mk(row):
            return _psi_overlay_key_agg(row.get("period"), row.get("family"))
    else:
        def mk(row):
            return _psi_overlay_key_det(row.get("week"), row.get("sku"))
    omap: Dict[str, Dict[str, Any]] = {}
    for r in overlay.get(level) or []:
        omap[mk(r)] = dict(r)
    updated = 0
    skipped: list[str] = []
    affected_keys: set[str] = set()
    # 監査ログの準備
    import time as _time
    audit = db.get_plan_artifact(version_id, "psi_audit.json") or {"events": []}
    events = list(audit.get("events") or [])
    distribute = body.get("distribute") or {}
    weight_mode = str(distribute.get("weight_mode") or "current")
    round_map = distribute.get("round") or {}

    def _round_value(val: float, cfg: Dict[str, Any] | None) -> float:
        if not cfg:
            return val
        try:
            step = float(cfg.get("step") or 0)
            mode = str(cfg.get("mode") or "nearest")
            if step and step > 0:
                q = val / step
                if mode == "floor":
                    from math import floor

                    return floor(q) * step
                if mode == "ceil":
                    from math import ceil

                    return ceil(q) * step
                # nearest
                from math import floor

                return round(q) * step
        except Exception:
            return val
        return val

    for e in edits:
        key = mk(e.get("key") or {})
        if not key:
            continue
        affected_keys.add(key)
        # ロック判定（行ロックのみMVP）
        if key in locks:
            skipped.append(key)
            continue
        row = omap.get(key) or {}
        # key項目を保持
        for k in ("period", "family", "week", "sku"):
            if k in (e.get("key") or {}):
                row[k] = (e.get("key") or {}).get(k)
        fields: Dict[str, Any] = dict(e.get("fields") or {})
        for fn, val in fields.items():
            if val is None:
                # None指定でその上書きを削除
                if fn in row:
                    row.pop(fn, None)
            else:
                try:
                    row[fn] = float(val)
                except Exception:
                    row[fn] = val
        omap[key] = row
        updated += 1
        # 監査イベント追加
        events.append(
            {
                "ts": int(_time.time() * 1000),
                "level": level,
                "key": e.get("key") or {},
                "fields": fields,
                "lock": None,
            }
        )
    # rebuild overlay list
    new_rows: list[Dict[str, Any]] = []
    for v in omap.values():
        # キー以外が空なら除外
        payload = {k: v.get(k) for k in v.keys()}
        new_rows.append(payload)
    overlay[level] = new_rows
    _save_overlay(version_id, overlay)
    # lock operation
    explicit_lock_keys = set()
    for lk in list(body.get("lock_keys") or []):
        try:
            explicit_lock_keys.add(str(lk))
        except Exception:
            pass
    if lock_mode in ("lock", "unlock", "toggle") and (affected_keys or explicit_lock_keys):
        keys_to_apply = set(affected_keys) | set(explicit_lock_keys)
        for k in keys_to_apply:
            if lock_mode == "lock":
                locks.add(k)
            elif lock_mode == "unlock":
                if k in locks:
                    locks.discard(k)
            else:  # toggle
                if k in locks:
                    locks.discard(k)
                else:
                    locks.add(k)
        _save_locks(version_id, locks)
        # 監査イベント（ロック）
        events.append(
            {
                "ts": int(_time.time() * 1000),
                "level": level,
                "keys": sorted(list(keys_to_apply)),
                "fields": {},
                "lock": lock_mode,
            }
        )
    # 自動分配（Aggregate→Detail, 比例配分・セル/行ロック尊重）
    try:
        if level == "aggregate" and updated > 0 and not body.get("no_auto"):
            # 調整対象フィールドのマッピング: agg -> det
            field_map = {
                "demand": "demand",
                "supply": "supply_plan",
                "backlog": "backlog",
            }
            # base det rows
            det = db.get_plan_artifact(version_id, "sku_week.json") or {}
            det_rows = list(det.get("rows") or [])
            # current det overlay map
            det_overlay = _get_overlay(version_id).get("det") or []
            det_map: Dict[str, Dict[str, Any]] = {}
            for r in det_overlay:
                k = _psi_overlay_key_det(r.get("week"), r.get("sku"))
                det_map[k] = dict(r)
            # locks (row/cell)
            locks = _get_locks(version_id)
            # rebuild aggregate overlay index
            agg_overlay = _get_overlay(version_id).get("aggregate") or []
            agg_idx: Dict[tuple, Dict[str, Any]] = {}
            for r in agg_overlay:
                agg_idx[(r.get("period"), r.get("family"))] = r
            # For each affected key, distribute edited fields
            for e in edits:
                keyd = e.get("key") or {}
                per = keyd.get("period")
                fam = keyd.get("family")
                if not per or not fam:
                    continue
                # target values (only fields explicitly in request)
                targets: Dict[str, float] = {}
                for fn_a, fn_d in field_map.items():
                    if fn_a in (e.get("fields") or {}):
                        try:
                            targets[fn_d] = float((e.get("fields") or {}).get(fn_a))
                        except Exception:
                            pass
                if not targets:
                    continue
                # pick matching det rows (same family and same month of the week)
                idxs = []
                for r in det_rows:
                    if (r.get("family") == fam) and (_week_to_month(str(r.get("week"))) == per):
                        idxs.append(r)
                if not idxs:
                    continue
                # current totals
                cur_tot: Dict[str, float] = {}
                for fn_d in targets.keys():
                    s = 0.0
                    for r in idxs:
                        v = r.get(fn_d)
                        try:
                            s += float(v or 0)
                        except Exception:
                            pass
                    cur_tot[fn_d] = s
                # distribute per field
                for fn_d, tgt in targets.items():
                    cur = cur_tot.get(fn_d, 0.0)
                    # choose weights
                    base_vals = []
                    if weight_mode == "equal" or (cur <= 0 and tgt is not None and weight_mode == "current"):
                        base_vals = [1.0] * len(idxs)
                    else:
                        if weight_mode == "weights":
                            wm = _get_weights(version_id)
                            for r in idxs:
                                k = _psi_overlay_key_det(r.get("week"), r.get("sku"))
                                base_vals.append(float(wm.get(k, 0.0)))
                            if sum(base_vals) <= 0:
                                # fallback to current field
                                base_vals = []
                                for r in idxs:
                                    try:
                                        base_vals.append(float(r.get(fn_d) or 0.0))
                                    except Exception:
                                        base_vals.append(0.0)
                        else:
                            src_field = fn_d if weight_mode in ("current", fn_d) else weight_mode
                            for r in idxs:
                                try:
                                    base_vals.append(float(r.get(src_field) or 0.0))
                                except Exception:
                                    base_vals.append(0.0)
                    total_base = sum(base_vals) or 1.0
                    # compute new values vector
                    new_vals = [tgt * (bv / total_base) for bv in base_vals]
                    # honor locks: skip locked rows/cells, re-normalize to unlocked
                    unlocked_idx = []
                    for i, r in enumerate(idxs):
                        krow = _psi_overlay_key_det(r.get("week"), r.get("sku"))
                        kcell = f"{krow}:field={fn_d}"
                        if (krow in locks) or (kcell in locks):
                            continue
                        unlocked_idx.append(i)
                    if not unlocked_idx:
                        continue
                    sum_unlocked = sum(new_vals[i] for i in unlocked_idx) or 1.0
                    scale = (tgt or 0.0) / sum_unlocked
                    for i in unlocked_idx:
                        r = idxs[i]
                        k = _psi_overlay_key_det(r.get("week"), r.get("sku"))
                        row = det_map.get(k) or {"week": r.get("week"), "sku": r.get("sku")}
                        row[fn_d] = new_vals[i] * scale
                        det_map[k] = row
            # save det overlay (with optional rounding)
            det_rows_new = list(det_map.values())
            # apply rounding per field if configured
            if isinstance(round_map, dict) and det_rows_new:
                for r in det_rows_new:
                    for f, cfg in round_map.items():
                        if f in r and r.get(f) is not None:
                            try:
                                r[f] = _round_value(float(r.get(f)), cfg)
                            except Exception:
                                pass
            ov = _get_overlay(version_id)
            ov["det"] = det_rows_new
            _save_overlay(version_id, ov)
    except Exception:
        pass
    # 監査保存
    try:
        db.upsert_plan_artifact(
            version_id,
            "psi_audit.json",
            json.dumps({"events": events[-10000:]}, ensure_ascii=False),
        )
    except Exception:
        pass
    return {"updated": updated, "skipped": skipped, "locked": sorted(list(locks))}


@app.post("/plans/{version_id}/psi/reconcile")
def post_plan_psi_reconcile(version_id: str, request: Request, body: Dict[str, Any] = Body(default={})):  # noqa: C901
    if not _has_edit(request):
        return JSONResponse(status_code=401, content={"detail": "unauthorized"})
    # 合成: aggregate/sku_week にオーバレイを適用して一時出力 → reconcile_levels を実行
    agg = db.get_plan_artifact(version_id, "aggregate.json") or {}
    det = db.get_plan_artifact(version_id, "sku_week.json") or {}
    overlay = _get_overlay(version_id)
    agg_rows = list(agg.get("rows") or [])
    det_rows = list(det.get("rows") or [])
    agg_rows2 = _apply_overlay("aggregate", agg_rows, overlay.get("aggregate") or [])
    det_rows2 = _apply_overlay("det", det_rows, overlay.get("det") or [])
    out_dir = Path(BASE_DIR / "out" / f"psi_apply_{version_id}")
    out_dir.mkdir(parents=True, exist_ok=True)
    (out_dir / "aggregate.json").write_text(
        json.dumps({"rows": agg_rows2}, ensure_ascii=False), encoding="utf-8"
    )
    (out_dir / "sku_week.json").write_text(
        json.dumps({"rows": det_rows2}, ensure_ascii=False), encoding="utf-8"
    )
    # 再整合（before の差分ログ）
    _run_py(
        [
            "scripts/reconcile_levels.py",
            "-i",
            str(out_dir / "aggregate.json"),
            str(out_dir / "sku_week.json"),
            "-o",
            str(out_dir / "reconciliation_log.json"),
            "--version",
            version_id,
            "--tol-abs",
            str(body.get("tol_abs") or "1e-6"),
            "--tol-rel",
            str(body.get("tol_rel") or "1e-6"),
        ]
    )
    # 成果物を更新
    db.upsert_plan_artifact(
        version_id,
        "reconciliation_log.json",
        (out_dir / "reconciliation_log.json").read_text(encoding="utf-8"),
    )
    # オプション: adjusted と MRP再計算
    cutover_date = body.get("cutover_date")
    anchor_policy = body.get("anchor_policy")
    recon_window_days = body.get("recon_window_days")
    calendar_mode = body.get("calendar_mode")
    carryover = body.get("carryover")
    carryover_split = body.get("carryover_split")
    tol_abs = body.get("tol_abs")
    tol_rel = body.get("tol_rel")
    weeks = str(body.get("weeks") or "4")
    lt_unit = body.get("lt_unit") or "day"
    apply_adjusted = bool(body.get("apply_adjusted") or False)
    recalc_mrp = bool(body.get("recalc_mrp") or False)
    if apply_adjusted and anchor_policy and cutover_date:
        input_dir = body.get("input_dir") or "samples/planning"
        _run_py(
            [
                "scripts/anchor_adjust.py",
                "-i",
                str(out_dir / "aggregate.json"),
                str(out_dir / "sku_week.json"),
                "-o",
                str(out_dir / "sku_week_adjusted.json"),
                "--cutover-date",
                str(cutover_date),
                "--anchor-policy",
                str(anchor_policy),
                *(
                    ["--recon-window-days", str(recon_window_days)]
                    if recon_window_days is not None
                    else []
                ),
                *(["--calendar-mode", str(calendar_mode)] if calendar_mode else []),
                *(["--carryover", str(carryover)] if carryover else []),
                *(
                    ["--carryover-split", str(carryover_split)]
                    if (carryover_split is not None)
                    else []
                ),
                *(["--tol-abs", str(tol_abs)] if (tol_abs is not None) else []),
                *(["--tol-rel", str(tol_rel)] if (tol_rel is not None) else []),
                "-I",
                input_dir,
            ]
        )
        _run_py(
            [
                "scripts/reconcile_levels.py",
                "-i",
                str(out_dir / "aggregate.json"),
                str(out_dir / "sku_week_adjusted.json"),
                "-o",
                str(out_dir / "reconciliation_log_adjusted.json"),
                "--version",
                f"{version_id}-adjusted",
                *(["--cutover-date", str(cutover_date)] if cutover_date else []),
                *(
                    ["--recon-window-days", str(recon_window_days)]
                    if recon_window_days is not None
                    else []
                ),
                *(["--anchor-policy", str(anchor_policy)] if anchor_policy else []),
                *(
                    ["--tol-abs", str(tol_abs)]
                    if tol_abs is not None
                    else ["--tol-abs", "1e-6"]
                ),
                *(
                    ["--tol-rel", str(tol_rel)]
                    if tol_rel is not None
                    else ["--tol-rel", "1e-6"]
                ),
            ]
        )
        db.upsert_plan_artifact(
            version_id,
            "sku_week_adjusted.json",
            (out_dir / "sku_week_adjusted.json").read_text(encoding="utf-8"),
        )
        db.upsert_plan_artifact(
            version_id,
            "reconciliation_log_adjusted.json",
            (out_dir / "reconciliation_log_adjusted.json").read_text(encoding="utf-8"),
        )
        if recalc_mrp:
            _run_py(
                [
                    "scripts/mrp.py",
                    "-i",
                    str(out_dir / "sku_week_adjusted.json"),
                "-I",
                input_dir,
                "-o",
                str(out_dir / "mrp_adjusted.json"),
                    "--lt-unit",
                    lt_unit,
                    "--weeks",
                    weeks,
                ]
            )
            _run_py(
                [
                    "scripts/reconcile.py",
                    "-i",
                    str(out_dir / "sku_week_adjusted.json"),
                    str(out_dir / "mrp_adjusted.json"),
                    "-I",
                    input_dir,
                    "-o",
                    str(out_dir / "plan_final_adjusted.json"),
                    "--weeks",
                    weeks,
                    *(["--cutover-date", str(cutover_date)] if cutover_date else []),
                    *(
                        ["--recon-window-days", str(recon_window_days)]
                        if recon_window_days is not None
                        else []
                    ),
                    *(["--anchor-policy", str(anchor_policy)] if anchor_policy else []),
                ]
            )
            db.upsert_plan_artifact(
                version_id,
                "mrp_adjusted.json",
                (out_dir / "mrp_adjusted.json").read_text(encoding="utf-8"),
            )
            db.upsert_plan_artifact(
                version_id,
                "plan_final_adjusted.json",
                (out_dir / "plan_final_adjusted.json").read_text(encoding="utf-8"),
            )
    # 参考: 必要に応じて executed に遷移（UI側の進行感）
    try:
        db.update_plan_version(version_id, status="executed")
    except Exception:
        pass
    recon = db.get_plan_artifact(version_id, "reconciliation_log.json") or {}
    return {
        "ok": True,
        "updated_artifacts": [
            "reconciliation_log.json",
            *(["reconciliation_log_adjusted.json"] if (apply_adjusted and anchor_policy and cutover_date) else []),
            *(["mrp_adjusted.json", "plan_final_adjusted.json"] if (apply_adjusted and anchor_policy and cutover_date and recalc_mrp) else []),
        ],
        "summary": (recon.get("summary") or {}),
    }


@app.get("/plans/{version_id}/psi.csv", response_class=PlainTextResponse)
def get_plan_psi_csv(
    version_id: str,
    level: str = Query("aggregate"),
    q: Optional[str] = Query(None),
    limit: int = Query(10000),
    offset: int = Query(0),
):
    data = get_plan_psi(version_id, level, q, limit, offset)
    rows = data.get("rows") or []
    if data.get("level") == "aggregate":
        header = ["period", "family", "demand", "supply", "backlog"]
    else:
        header = [
            "week",
            "sku",
            "demand",
            "supply_plan",
            "backlog",
            "on_hand_start",
            "on_hand_end",
        ]
    import io, csv
    buf = io.StringIO()
    w = csv.DictWriter(buf, fieldnames=header)
    w.writeheader()
    for r in rows:
        w.writerow({k: r.get(k) for k in header})
    return PlainTextResponse(content=buf.getvalue(), media_type="text/csv; charset=utf-8")


@app.get("/plans/{version_id}/psi/audit")
def get_plan_psi_audit(
    version_id: str,
    level: Optional[str] = Query(None),
    q: Optional[str] = Query(None),
    limit: int = Query(200),
):
    """PSI編集/ロックの監査ログ（最新順）を返す。"""
    obj = db.get_plan_artifact(version_id, "psi_audit.json") or {"events": []}
    rows: list[dict] = list(obj.get("events") or [])
    # 絞り込み
    if level in ("aggregate", "det"):
        rows = [r for r in rows if (r.get("level") == level)]
    if q:
        s = q.lower().strip()
        rows = [r for r in rows if s in json.dumps(r, ensure_ascii=False).lower()]
    rows = rows[-max(1, int(limit)) :]
    rows.reverse()
    return {"events": rows}


<<<<<<< HEAD
=======
def _get_constraints(version_id: str) -> Dict[str, Dict[str, Any]]:
    obj = db.get_plan_artifact(version_id, "psi_constraints.json") or {}
    return dict(obj.get("constraints") or {})


def _save_constraints(version_id: str, data: Dict[str, Dict[str, Any]]):
    db.upsert_plan_artifact(
        version_id,
        "psi_constraints.json",
        json.dumps({"constraints": data}, ensure_ascii=False),
    )


@app.post("/plans/{version_id}/psi/constraints")
def post_plan_psi_constraints(version_id: str, request: Request, body: Dict[str, Any] = Body(default={})):  # noqa: E501
    if not _has_edit(request):
        return JSONResponse(status_code=401, content={"detail": "unauthorized"})
    cons: Dict[str, Dict[str, Any]] = {}
    if isinstance(body.get("rows"), list):
        for r in body.get("rows"):
            k = str(r.get("key"))
            field = str(r.get("field"))
            if not k or not field:
                continue
            cfg = cons.setdefault(k, {})
            fcfg = cfg.setdefault(field, {})
            for name in ("lot", "min", "max"):
                if r.get(name) is not None:
                    try:
                        fcfg[name] = float(r.get(name))
                    except Exception:
                        pass
    elif isinstance(body.get("csv"), str):
        import csv, io
        f = io.StringIO(body.get("csv"))
        rd = csv.DictReader(f)
        for r in rd:
            key = r.get("key") or (f"det:week={r.get('week')},sku={r.get('sku')}" if r.get("week") and r.get("sku") else None)
            field = r.get("field")
            if not key or not field:
                continue
            cfg = cons.setdefault(str(key), {})
            fcfg = cfg.setdefault(str(field), {})
            for name in ("lot", "min", "max"):
                if r.get(name) not in (None, ""):
                    try:
                        fcfg[name] = float(r.get(name))
                    except Exception:
                        pass
    else:
        return JSONResponse(status_code=400, content={"detail": "rows or csv required"})
    # merge with existing
    cur = _get_constraints(version_id)
    for k, v in cons.items():
        base = cur.setdefault(k, {})
        base.update(v)
    _save_constraints(version_id, cur)
    return {"ok": True, "count": sum(len(v) for v in cur.values())}


@app.get("/plans/{version_id}/psi/locks")
def get_plan_psi_locks(version_id: str):
    return {"locks": sorted(list(_get_locks(version_id)))}


@app.post("/plans/{version_id}/psi/locks/unlock")
def post_plan_psi_locks_unlock(version_id: str, request: Request, body: Dict[str, Any] = Body(default={})):  # noqa: E501
    if not _has_edit(request):
        return JSONResponse(status_code=401, content={"detail": "unauthorized"})
    level = body.get("level") or "det"
    family = body.get("family")
    week_prefix = body.get("week_prefix")
    field = body.get("field")  # optional cell-only
    locks = _get_locks(version_id)
    keys_to_unlock: set[str] = set()
    if level == "det" and (family or week_prefix or field):
        det = db.get_plan_artifact(version_id, "sku_week.json") or {}
        for r in det.get("rows") or []:
            if family and r.get("family") != family:
                continue
            if week_prefix and not str(r.get("week")).startswith(str(week_prefix)):
                continue
            base = _psi_overlay_key_det(r.get("week"), r.get("sku"))
            if field:
                keys_to_unlock.add(f"{base}:field={field}")
            else:
                keys_to_unlock.add(base)
    # explicit list
    for k in list(body.get("keys") or []):
        keys_to_unlock.add(str(k))
    changed = 0
    for k in list(keys_to_unlock):
        if k in locks:
            locks.discard(k)
            changed += 1
    _save_locks(version_id, locks)
    return {"ok": True, "changed": changed}


@app.get("/plans/{version_id}/psi/diff")
def get_plan_psi_diff(version_id: str):
    agg = db.get_plan_artifact(version_id, "aggregate.json") or {}
    det = db.get_plan_artifact(version_id, "sku_week.json") or {}
    ov = _get_overlay(version_id)
    agg_rows = _apply_overlay("aggregate", list(agg.get("rows") or []), ov.get("aggregate") or [])
    det_rows = _apply_overlay("det", list(det.get("rows") or []), ov.get("det") or [])
    # simple diff summary vs base
    def _sum_delta(rows_new, rows_base, keys, id_fn):
        from collections import defaultdict
        m = {id_fn(r): r for r in rows_base}
        cnt = 0
        sums = defaultdict(float)
        for r in rows_new:
            b = m.get(id_fn(r)) or {}
            changed = False
            for k in keys:
                dv = float(r.get(k) or 0) - float(b.get(k) or 0)
                if abs(dv) > 1e-12:
                    sums[k] += dv
                    changed = True
            if changed:
                cnt += 1
        return cnt, dict(sums)
    a_cnt, a_sums = _sum_delta(agg_rows, agg.get("rows") or [], ["demand", "supply", "backlog"], lambda r: (r.get("period"), r.get("family")))
    d_cnt, d_sums = _sum_delta(det_rows, det.get("rows") or [], ["demand", "supply_plan", "backlog"], lambda r: (r.get("week"), r.get("sku")))
    return {"aggregate": {"changed": a_cnt, "delta": a_sums}, "detail": {"changed": d_cnt, "delta": d_sums}}


>>>>>>> ee12c5b8
@app.get("/plans/{version_id}/psi/weights")
def get_plan_psi_weights(version_id: str):
    w = _get_weights(version_id)
    # as rows [{key, weight}]
    rows = [{"key": k, "weight": v} for k, v in w.items()]
    return {"rows": rows}


@app.post("/plans/{version_id}/psi/weights")
def post_plan_psi_weights(version_id: str, request: Request, body: Dict[str, Any] = Body(default={})):  # noqa: E501
    if not _auth_ok(request):
        return JSONResponse(status_code=401, content={"detail": "unauthorized"})
    weights: dict[str, float] = {}
    if isinstance(body.get("rows"), list):
        for r in body.get("rows"):
            k = str(r.get("key"))
            try:
                v = float(r.get("weight"))
            except Exception:
                continue
            weights[k] = v
    elif isinstance(body.get("csv"), str):
        import csv, io
        txt = body.get("csv")
        f = io.StringIO(txt)
        rd = csv.DictReader(f)
        for r in rd:
            k = r.get("key") or (f"det:week={r.get('week')},sku={r.get('sku')}" if r.get("week") and r.get("sku") else None)
            if not k:
                continue
            try:
                v = float(r.get("weight"))
            except Exception:
                continue
            weights[str(k)] = v
    else:
        return JSONResponse(status_code=400, content={"detail": "rows or csv required"})
    _save_weights(version_id, weights)
    return {"ok": True, "count": len(weights)}


@app.post("/plans/{version_id}/psi/submit")
def post_plan_psi_submit(version_id: str, request: Request, body: Dict[str, Any] = Body(default={})):  # noqa: E501
    # だれでも提出可（APIキー設定時は推奨）
    state = db.get_plan_artifact(version_id, "psi_state.json") or {}
    state.update({
        "status": "pending",
        "note": body.get("note"),
        "submitted_at": int(__import__("time").time() * 1000),
    })
    db.upsert_plan_artifact(version_id, "psi_state.json", json.dumps(state, ensure_ascii=False))
    # 監査
    audit = db.get_plan_artifact(version_id, "psi_audit.json") or {"events": []}
    ev = list(audit.get("events") or [])
    ev.append({"ts": state.get("submitted_at"), "event": "submit", "note": body.get("note")})
    db.upsert_plan_artifact(version_id, "psi_audit.json", json.dumps({"events": ev[-10000:]}, ensure_ascii=False))
    return {"ok": True, "status": state.get("status")}


@app.post("/plans/{version_id}/psi/approve")
def post_plan_psi_approve(version_id: str, request: Request, body: Dict[str, Any] = Body(default={})):  # noqa: E501
    if not _auth_ok(request):
        return JSONResponse(status_code=401, content={"detail": "unauthorized"})
    state = db.get_plan_artifact(version_id, "psi_state.json") or {}
    now = int(__import__("time").time() * 1000)
    state.update({
        "status": "approved",
        "approved_at": now,
    })
    db.upsert_plan_artifact(version_id, "psi_state.json", json.dumps(state, ensure_ascii=False))
    # 自動整合（任意）
    if bool(body.get("auto_reconcile") or False):
        # デフォルトは差分ログのみ
        post_plan_psi_reconcile(version_id, request, body)
    # 監査
    audit = db.get_plan_artifact(version_id, "psi_audit.json") or {"events": []}
    ev = list(audit.get("events") or [])
    ev.append({"ts": now, "event": "approve", "auto_reconcile": bool(body.get("auto_reconcile") or False)})
    db.upsert_plan_artifact(version_id, "psi_audit.json", json.dumps({"events": ev[-10000:]}, ensure_ascii=False))
    return {"ok": True, "status": state.get("status")}


@app.get("/plans")
def get_plans(limit: int = 100):
    return {"plans": db.list_plan_versions(limit)}


@app.get("/plans/by_base")
def get_plans_by_base(
    base_scenario_id: int = Query(...),
    limit: int = Query(5),
    sort: str = Query("created_desc"),
):
    rows = db.list_plan_versions_by_base(int(base_scenario_id), max(1, int(limit)))
    # apply sort option
    if sort == "created_asc":
        rows.sort(key=lambda r: r.get("created_at") or 0)
    elif sort == "status":
        rows.sort(
            key=lambda r: (str(r.get("status") or ""), -int(r.get("created_at") or 0)),
            reverse=False,
        )
    # default: created_desc already from DB
    # enrich KPIs (lightweight): capacity/utilization totals from weekly_summary
    enriched = []
    for r in rows:
        ver = r.get("version_id")
        cap_total = adj_total = util_pct = None
        try:
            pf = db.get_plan_artifact(str(ver), "plan_final.json") or {}
            ws = list((pf.get("weekly_summary") or []))
            cap = sum(float(x.get("capacity") or 0) for x in ws)
            adj = sum(float(x.get("adjusted_load") or 0) for x in ws)
            cap_total = cap
            adj_total = adj
            util_pct = (adj / cap * 100.0) if cap else None
        except Exception:
            pass
        enriched.append(
            {
                **r,
                "capacity_total": cap_total,
                "adjusted_total": adj_total,
                "util_pct": util_pct,
            }
        )
    return {"plans": enriched}


@app.get("/plans/{version_id}/summary")
def get_plan_summary(version_id: str):
    ver = db.get_plan_version(version_id)
    if not ver:
        return JSONResponse(status_code=404, content={"detail": "version not found"})
    recon = db.get_plan_artifact(version_id, "reconciliation_log.json") or {}
    recon_adj = (
        db.get_plan_artifact(version_id, "reconciliation_log_adjusted.json") or {}
    )
    plan_final = db.get_plan_artifact(version_id, "plan_final.json") or {}
    return {
        "version": ver,
        "reconciliation": recon.get("summary"),
        "reconciliation_adjusted": recon_adj.get("summary"),
        "weekly_summary": (plan_final or {}).get("weekly_summary"),
    }


@app.post("/plans/{version_id}/reconcile")
def post_plan_reconcile(
    version_id: str,
    body: Dict[str, Any] = Body(default={}),
):
    ver = db.get_plan_version(version_id)
    if not ver:
        return JSONResponse(status_code=404, content={"detail": "version not found"})
    # Load artifacts
    agg = db.get_plan_artifact(version_id, "aggregate.json")
    det = db.get_plan_artifact(version_id, "sku_week.json")
    if not agg or not det:
        return JSONResponse(
            status_code=400, content={"detail": "missing aggregate or sku_week"}
        )
    # write to temp out
    out_dir = Path(
        body.get("out_dir") or (BASE_DIR / "out" / f"reconcile_{version_id}")
    )
    out_dir.mkdir(parents=True, exist_ok=True)
    (out_dir / "aggregate.json").write_text(
        json.dumps(agg, ensure_ascii=False), encoding="utf-8"
    )
    (out_dir / "sku_week.json").write_text(
        json.dumps(det, ensure_ascii=False), encoding="utf-8"
    )
    cutover_date = body.get("cutover_date") or ver.get("cutover_date")
    recon_window_days = body.get("recon_window_days") or ver.get("recon_window_days")
    anchor_policy = body.get("anchor_policy")
    tol_abs = body.get("tol_abs")
    tol_rel = body.get("tol_rel")
    calendar_mode = body.get("calendar_mode")
    carryover = body.get("carryover")
    carryover_split = body.get("carryover_split")
    input_dir = body.get("input_dir") or "samples/planning"

    # before
    _run_py(
        [
            "scripts/reconcile_levels.py",
            "-i",
            str(out_dir / "aggregate.json"),
            str(out_dir / "sku_week.json"),
            "-o",
            str(out_dir / "reconciliation_log.json"),
            "--version",
            version_id,
            *(["--cutover-date", str(cutover_date)] if cutover_date else []),
            *(
                ["--recon-window-days", str(recon_window_days)]
                if recon_window_days is not None
                else []
            ),
            *(["--anchor-policy", str(anchor_policy)] if anchor_policy else []),
            *(
                ["--tol-abs", str(tol_abs)]
                if tol_abs is not None
                else ["--tol-abs", "1e-6"]
            ),
            *(
                ["--tol-rel", str(tol_rel)]
                if tol_rel is not None
                else ["--tol-rel", "1e-6"]
            ),
        ]
    )
    db.upsert_plan_artifact(
        version_id,
        "reconciliation_log.json",
        (out_dir / "reconciliation_log.json").read_text(encoding="utf-8"),
    )
    # optional: adjusted reconcile
    apply_adjusted = bool(body.get("apply_adjusted") or False)
    if anchor_policy and cutover_date:
        _run_py(
            [
                "scripts/anchor_adjust.py",
                "-i",
                str(out_dir / "aggregate.json"),
                str(out_dir / "sku_week.json"),
                "-o",
                str(out_dir / "sku_week_adjusted.json"),
                "--cutover-date",
                str(cutover_date),
                "--anchor-policy",
                str(anchor_policy),
                *(
                    ["--recon-window-days", str(recon_window_days)]
                    if recon_window_days is not None
                    else []
                ),
                *(["--calendar-mode", str(calendar_mode)] if calendar_mode else []),
                *(["--carryover", str(carryover)] if carryover else []),
                *(
                    ["--carryover-split", str(carryover_split)]
                    if (carryover_split is not None)
                    else []
                ),
                *(["--tol-abs", str(tol_abs)] if (tol_abs is not None) else []),
                *(["--tol-rel", str(tol_rel)] if (tol_rel is not None) else []),
                "-I",
                input_dir,
            ]
        )
        _run_py(
            [
                "scripts/reconcile_levels.py",
                "-i",
                str(out_dir / "aggregate.json"),
                str(out_dir / "sku_week_adjusted.json"),
                "-o",
                str(out_dir / "reconciliation_log_adjusted.json"),
                "--version",
                f"{version_id}-adjusted",
                "--cutover-date",
                str(cutover_date),
                *(
                    ["--recon-window-days", str(recon_window_days)]
                    if recon_window_days is not None
                    else []
                ),
                *(["--anchor-policy", str(anchor_policy)] if anchor_policy else []),
                *(
                    ["--tol-abs", str(tol_abs)]
                    if tol_abs is not None
                    else ["--tol-abs", "1e-6"]
                ),
                *(
                    ["--tol-rel", str(tol_rel)]
                    if tol_rel is not None
                    else ["--tol-rel", "1e-6"]
                ),
            ]
        )
        db.upsert_plan_artifact(
            version_id,
            "sku_week_adjusted.json",
            (out_dir / "sku_week_adjusted.json").read_text(encoding="utf-8"),
        )
        db.upsert_plan_artifact(
            version_id,
            "reconciliation_log_adjusted.json",
            (out_dir / "reconciliation_log_adjusted.json").read_text(encoding="utf-8"),
        )
        if apply_adjusted:
            # recompute mrp/reconcile adjusted
            _run_py(
                [
                    "scripts/mrp.py",
                    "-i",
                    str(out_dir / "sku_week_adjusted.json"),
                    "-I",
                    input_dir,
                    "-o",
                    str(out_dir / "mrp_adjusted.json"),
                    "--lt-unit",
                    body.get("lt_unit") or "day",
                    "--weeks",
                    str(body.get("weeks") or 4),
                ]
            )
            _run_py(
                [
                    "scripts/reconcile.py",
                    "-i",
                    str(out_dir / "sku_week_adjusted.json"),
                    str(out_dir / "mrp_adjusted.json"),
                    "-I",
                    input_dir,
                    "-o",
                    str(out_dir / "plan_final_adjusted.json"),
                    "--weeks",
                    str(body.get("weeks") or 4),
                    *(["--cutover-date", str(cutover_date)] if cutover_date else []),
                    *(
                        ["--recon-window-days", str(recon_window_days)]
                        if recon_window_days is not None
                        else []
                    ),
                    *(["--anchor-policy", str(anchor_policy)] if anchor_policy else []),
                ]
            )
            db.upsert_plan_artifact(
                version_id,
                "mrp_adjusted.json",
                (out_dir / "mrp_adjusted.json").read_text(encoding="utf-8"),
            )
            db.upsert_plan_artifact(
                version_id,
                "plan_final_adjusted.json",
                (out_dir / "plan_final_adjusted.json").read_text(encoding="utf-8"),
            )
    # respond with summaries
    recon = db.get_plan_artifact(version_id, "reconciliation_log.json") or {}
    recon_adj = (
        db.get_plan_artifact(version_id, "reconciliation_log_adjusted.json") or {}
    )
    return {
        "version_id": version_id,
        "reconciliation": recon.get("summary"),
        "reconciliation_adjusted": recon_adj.get("summary"),
    }


@app.get("/plans/{version_id}/compare")
def get_plan_compare(
    version_id: str,
    violations_only: bool = Query(False),
    sort: str = Query("rel_desc"),
    limit: int = Query(200),
):
    recon = db.get_plan_artifact(version_id, "reconciliation_log.json") or {}
    deltas = list(recon.get("deltas") or [])
    if violations_only:
        deltas = [r for r in deltas if not bool(r.get("ok"))]

    # sort by rel max
    def _relmax(r: Dict[str, Any]) -> float:
        xs = [
            abs(float(r.get("rel_demand", 0) or 0)),
            abs(float(r.get("rel_supply", 0) or 0)),
            abs(float(r.get("rel_backlog", 0) or 0)),
        ]
        return max(xs)

    def _absmax(r: Dict[str, Any]) -> float:
        xs = [
            abs(float(r.get("delta_demand", 0) or 0)),
            abs(float(r.get("delta_supply", 0) or 0)),
            abs(float(r.get("delta_backlog", 0) or 0)),
        ]
        return max(xs)

    if sort == "rel_desc":
        deltas.sort(key=_relmax, reverse=True)
    elif sort == "rel_asc":
        deltas.sort(key=_relmax)
    elif sort == "abs_desc":
        deltas.sort(key=_absmax, reverse=True)
    elif sort == "abs_asc":
        deltas.sort(key=_absmax)
    return {"version_id": version_id, "rows": deltas[: max(0, int(limit))]}


@app.get("/plans/{version_id}/compare.csv", response_class=PlainTextResponse)
def get_plan_compare_csv(
    version_id: str,
    violations_only: bool = Query(False),
    sort: str = Query("rel_desc"),
    limit: int = Query(1000),
):
    data = get_plan_compare(version_id, violations_only, sort, limit)
    rows = data.get("rows") or []
    header = [
        "family",
        "period",
        "agg_demand",
        "det_demand",
        "delta_demand",
        "rel_demand",
        "ok_demand",
        "agg_supply",
        "det_supply",
        "delta_supply",
        "rel_supply",
        "ok_supply",
        "agg_backlog",
        "det_backlog",
        "delta_backlog",
        "rel_backlog",
        "ok_backlog",
        "ok",
    ]
    import io
    import csv

    buf = io.StringIO()
    w = csv.DictWriter(buf, fieldnames=header)
    w.writeheader()
    for r in rows:
        w.writerow({k: r.get(k) for k in header})
    try:
        PLAN_EXPORT_COMPARE.labels(mode=sort).inc()
    except Exception:
        pass
    return PlainTextResponse(
        content=buf.getvalue(), media_type="text/csv; charset=utf-8"
    )


@app.get("/plans/{version_id}/schedule.csv", response_class=PlainTextResponse)
def get_plan_schedule_csv(version_id: str):
    """Export a lightweight planned schedule from mrp.json.
    Columns: week, sku, scheduled_receipts, on_hand_start, on_hand_end.
    """
    mrp = db.get_plan_artifact(version_id, "mrp.json") or {}
    rows = list(mrp.get("rows") or [])
    header = [
        "week",
        "sku",
        "scheduled_receipts",
        "on_hand_start",
        "on_hand_end",
    ]
    import io
    import csv

    buf = io.StringIO()
    w = csv.DictWriter(buf, fieldnames=header)
    w.writeheader()
    for r in rows:
        w.writerow(
            {
                "week": r.get("week"),
                "sku": r.get("sku"),
                "scheduled_receipts": r.get("scheduled_receipts"),
                "on_hand_start": r.get("on_hand_start"),
                "on_hand_end": r.get("on_hand_end"),
            }
        )
    try:
        PLAN_EXPORT_SCHEDULE.inc()
    except Exception:
        pass
    return PlainTextResponse(
        content=buf.getvalue(), media_type="text/csv; charset=utf-8"
    )


@app.get("/plans/{version_id}/carryover.csv", response_class=PlainTextResponse)
def get_plan_carryover_csv(version_id: str):
    adj = db.get_plan_artifact(version_id, "sku_week_adjusted.json") or {}
    cov = list(adj.get("carryover") or [])
    header = [
        "family",
        "from_period",
        "to_period",
        "delta_demand",
        "delta_supply",
        "delta_backlog",
        "cap_norm",
        "headroom_prev",
        "headroom_next",
        "cap_norm_prev",
        "cap_norm_next",
    ]
    import io
    import csv

    buf = io.StringIO()
    w = csv.DictWriter(buf, fieldnames=header)
    w.writeheader()
    for r in cov:
        m = r.get("metrics") or {}
        w.writerow(
            {
                "family": r.get("family"),
                "from_period": r.get("from_period"),
                "to_period": r.get("to_period"),
                "delta_demand": m.get("demand"),
                "delta_supply": m.get("supply"),
                "delta_backlog": m.get("backlog"),
                "cap_norm": r.get("cap_norm"),
                "headroom_prev": r.get("headroom_prev"),
                "headroom_next": r.get("headroom_next"),
                "cap_norm_prev": r.get("cap_norm_prev"),
                "cap_norm_next": r.get("cap_norm_next"),
            }
        )
    try:
        PLAN_EXPORT_CARRYOVER.inc()
    except Exception:
        pass
    return PlainTextResponse(
        content=buf.getvalue(), media_type="text/csv; charset=utf-8"
    )<|MERGE_RESOLUTION|>--- conflicted
+++ resolved
@@ -1059,137 +1059,6 @@
     return {"events": rows}
 
 
-<<<<<<< HEAD
-=======
-def _get_constraints(version_id: str) -> Dict[str, Dict[str, Any]]:
-    obj = db.get_plan_artifact(version_id, "psi_constraints.json") or {}
-    return dict(obj.get("constraints") or {})
-
-
-def _save_constraints(version_id: str, data: Dict[str, Dict[str, Any]]):
-    db.upsert_plan_artifact(
-        version_id,
-        "psi_constraints.json",
-        json.dumps({"constraints": data}, ensure_ascii=False),
-    )
-
-
-@app.post("/plans/{version_id}/psi/constraints")
-def post_plan_psi_constraints(version_id: str, request: Request, body: Dict[str, Any] = Body(default={})):  # noqa: E501
-    if not _has_edit(request):
-        return JSONResponse(status_code=401, content={"detail": "unauthorized"})
-    cons: Dict[str, Dict[str, Any]] = {}
-    if isinstance(body.get("rows"), list):
-        for r in body.get("rows"):
-            k = str(r.get("key"))
-            field = str(r.get("field"))
-            if not k or not field:
-                continue
-            cfg = cons.setdefault(k, {})
-            fcfg = cfg.setdefault(field, {})
-            for name in ("lot", "min", "max"):
-                if r.get(name) is not None:
-                    try:
-                        fcfg[name] = float(r.get(name))
-                    except Exception:
-                        pass
-    elif isinstance(body.get("csv"), str):
-        import csv, io
-        f = io.StringIO(body.get("csv"))
-        rd = csv.DictReader(f)
-        for r in rd:
-            key = r.get("key") or (f"det:week={r.get('week')},sku={r.get('sku')}" if r.get("week") and r.get("sku") else None)
-            field = r.get("field")
-            if not key or not field:
-                continue
-            cfg = cons.setdefault(str(key), {})
-            fcfg = cfg.setdefault(str(field), {})
-            for name in ("lot", "min", "max"):
-                if r.get(name) not in (None, ""):
-                    try:
-                        fcfg[name] = float(r.get(name))
-                    except Exception:
-                        pass
-    else:
-        return JSONResponse(status_code=400, content={"detail": "rows or csv required"})
-    # merge with existing
-    cur = _get_constraints(version_id)
-    for k, v in cons.items():
-        base = cur.setdefault(k, {})
-        base.update(v)
-    _save_constraints(version_id, cur)
-    return {"ok": True, "count": sum(len(v) for v in cur.values())}
-
-
-@app.get("/plans/{version_id}/psi/locks")
-def get_plan_psi_locks(version_id: str):
-    return {"locks": sorted(list(_get_locks(version_id)))}
-
-
-@app.post("/plans/{version_id}/psi/locks/unlock")
-def post_plan_psi_locks_unlock(version_id: str, request: Request, body: Dict[str, Any] = Body(default={})):  # noqa: E501
-    if not _has_edit(request):
-        return JSONResponse(status_code=401, content={"detail": "unauthorized"})
-    level = body.get("level") or "det"
-    family = body.get("family")
-    week_prefix = body.get("week_prefix")
-    field = body.get("field")  # optional cell-only
-    locks = _get_locks(version_id)
-    keys_to_unlock: set[str] = set()
-    if level == "det" and (family or week_prefix or field):
-        det = db.get_plan_artifact(version_id, "sku_week.json") or {}
-        for r in det.get("rows") or []:
-            if family and r.get("family") != family:
-                continue
-            if week_prefix and not str(r.get("week")).startswith(str(week_prefix)):
-                continue
-            base = _psi_overlay_key_det(r.get("week"), r.get("sku"))
-            if field:
-                keys_to_unlock.add(f"{base}:field={field}")
-            else:
-                keys_to_unlock.add(base)
-    # explicit list
-    for k in list(body.get("keys") or []):
-        keys_to_unlock.add(str(k))
-    changed = 0
-    for k in list(keys_to_unlock):
-        if k in locks:
-            locks.discard(k)
-            changed += 1
-    _save_locks(version_id, locks)
-    return {"ok": True, "changed": changed}
-
-
-@app.get("/plans/{version_id}/psi/diff")
-def get_plan_psi_diff(version_id: str):
-    agg = db.get_plan_artifact(version_id, "aggregate.json") or {}
-    det = db.get_plan_artifact(version_id, "sku_week.json") or {}
-    ov = _get_overlay(version_id)
-    agg_rows = _apply_overlay("aggregate", list(agg.get("rows") or []), ov.get("aggregate") or [])
-    det_rows = _apply_overlay("det", list(det.get("rows") or []), ov.get("det") or [])
-    # simple diff summary vs base
-    def _sum_delta(rows_new, rows_base, keys, id_fn):
-        from collections import defaultdict
-        m = {id_fn(r): r for r in rows_base}
-        cnt = 0
-        sums = defaultdict(float)
-        for r in rows_new:
-            b = m.get(id_fn(r)) or {}
-            changed = False
-            for k in keys:
-                dv = float(r.get(k) or 0) - float(b.get(k) or 0)
-                if abs(dv) > 1e-12:
-                    sums[k] += dv
-                    changed = True
-            if changed:
-                cnt += 1
-        return cnt, dict(sums)
-    a_cnt, a_sums = _sum_delta(agg_rows, agg.get("rows") or [], ["demand", "supply", "backlog"], lambda r: (r.get("period"), r.get("family")))
-    d_cnt, d_sums = _sum_delta(det_rows, det.get("rows") or [], ["demand", "supply_plan", "backlog"], lambda r: (r.get("week"), r.get("sku")))
-    return {"aggregate": {"changed": a_cnt, "delta": a_sums}, "detail": {"changed": d_cnt, "delta": d_sums}}
-
-
->>>>>>> ee12c5b8
 @app.get("/plans/{version_id}/psi/weights")
 def get_plan_psi_weights(version_id: str):
     w = _get_weights(version_id)
