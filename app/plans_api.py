from __future__ import annotations

import json
import time
import uuid
from pathlib import Path
from collections import defaultdict
from typing import Any, Dict, Optional

from fastapi import Body, Query, Request
from fastapi.responses import JSONResponse, PlainTextResponse
from app.metrics import PLAN_EXPORT_COMPARE, PLAN_EXPORT_CARRYOVER, PLAN_EXPORT_SCHEDULE

from app.api import app
from app import db
import subprocess
import os


BASE_DIR = Path(__file__).resolve().parents[1]


def _get_param(body: Dict[str, Any], key: str, default: Any = None) -> Any:
    val = body.get(key, default)
    if isinstance(val, str) and val == "":
        return None
    return val


def _run_py(args: list[str]) -> None:
    env = os.environ.copy()
    env.setdefault("PYTHONPATH", str(BASE_DIR))
    subprocess.run(["python3", *args], cwd=str(BASE_DIR), env=env, check=True)


# --- PSI overlay/lock helpers (MVP) ---
def _psi_overlay_key_agg(period: Any, family: Any) -> str:
    return f"agg:period={period},family={family}"


def _psi_overlay_key_det(week: Any, sku: Any) -> str:
    return f"det:week={week},sku={sku}"


def _get_overlay(version_id: str) -> Dict[str, Any]:
    obj = db.get_plan_artifact(version_id, "psi_overrides.json") or {}
    return {
        "aggregate": list(obj.get("aggregate") or []),
        "det": list(obj.get("det") or []),
    }


def _save_overlay(version_id: str, data: Dict[str, Any]) -> None:
    db.upsert_plan_artifact(
        version_id, "psi_overrides.json", json.dumps(data, ensure_ascii=False)
    )


def _get_locks(version_id: str) -> set[str]:
    obj = db.get_plan_artifact(version_id, "psi_locks.json") or {}
    return set(obj.get("locks") or [])


def _save_locks(version_id: str, locks: set[str]) -> None:
    db.upsert_plan_artifact(
        version_id,
        "psi_locks.json",
        json.dumps({"locks": sorted(list(locks))}, ensure_ascii=False),
    )


def _get_weights(version_id: str) -> dict[str, float]:
    obj = db.get_plan_artifact(version_id, "psi_weights.json") or {}
    out: dict[str, float] = {}
    for k, v in (obj.get("weights") or {}).items():
        try:
            out[str(k)] = float(v)
        except Exception:
            pass
    return out


def _save_weights(version_id: str, weights: dict[str, float]) -> None:
    db.upsert_plan_artifact(
        version_id,
        "psi_weights.json",
        json.dumps({"weights": weights}, ensure_ascii=False),
    )


def _apply_overlay(
    level: str, base_rows: list[Dict[str, Any]], overlay_rows: list[Dict[str, Any]]
):
    """Return new list with overlay fields applied by key."""
    out: list[Dict[str, Any]] = []
    if level == "aggregate":
        omap: Dict[str, Dict[str, Any]] = {}
        for r in overlay_rows:
            k = _psi_overlay_key_agg(r.get("period"), r.get("family"))
            omap[k] = r
        for r in base_rows:
            k = _psi_overlay_key_agg(r.get("period"), r.get("family"))
            o = omap.get(k) or {}
            nr = dict(r)
            for fn in ("demand", "supply", "backlog", "inventory"):
                if fn in o and o.get(fn) is not None:
                    nr[fn] = o.get(fn)
            out.append(nr)
    else:
        omap: Dict[str, Dict[str, Any]] = {}
        for r in overlay_rows:
            k = _psi_overlay_key_det(r.get("week"), r.get("sku"))
            omap[k] = r
        for r in base_rows:
            k = _psi_overlay_key_det(r.get("week"), r.get("sku"))
            o = omap.get(k) or {}
            nr = dict(r)
            for fn in (
                "demand",
                "supply_plan",
                "backlog",
                "on_hand_start",
                "on_hand_end",
            ):
                if fn in o and o.get(fn) is not None:
                    nr[fn] = o.get(fn)
            out.append(nr)
    return out


def _week_to_month(week: str | None) -> str | None:
    """Convert ISO week (YYYY-Www) to YYYY-MM (month of Thursday in that ISO week)."""
    if not week or not isinstance(week, str):
        return None
    try:
        if "-W" in week:
            y, w = week.split("-W", 1)
            year = int(y)
            wk = int(w)
            import datetime as _dt

            # Use Thursday (4) so that ISO W01 that starts in Dec maps to Jan
            d = _dt.date.fromisocalendar(year, wk, 4)
            return f"{d.year:04d}-{d.month:02d}"
    except Exception:
        return None
    return None


def _auth_ok(req: Request) -> bool:
    """Optional API-key check. If env API_KEY_VALUE is set, require header X-API-Key to match."""
    key = os.environ.get("API_KEY_VALUE")
    if not key:
        return True
    try:
        val = req.headers.get("X-API-Key")
        return bool(val) and (val == key)
    except Exception:
        return False


def _has_edit(req: Request) -> bool:
    k_edit = os.environ.get("API_KEY_EDIT")
    k_any = os.environ.get("API_KEY_VALUE")
    if not k_edit and not k_any:
        return True
    try:
        val = req.headers.get("X-API-Key")
        return bool(val) and (val == k_edit or val == k_any)
    except Exception:
        return False


def _has_approve(req: Request) -> bool:
    k_app = os.environ.get("API_KEY_APPROVE")
    if k_app:
        try:
            return req.headers.get("X-API-Key") == k_app
        except Exception:
            return False
    # fallback to edit key
    return _has_edit(req)


@app.post("/plans/integrated/run")
def post_plans_integrated_run(body: Dict[str, Any] = Body(...)):
    ts = int(time.time())
    version_id = str(_get_param(body, "version_id") or f"v{ts}-{uuid.uuid4().hex[:8]}")
    input_dir = _get_param(body, "input_dir") or "samples/planning"
    out_dir = Path(
        _get_param(body, "out_dir") or (BASE_DIR / "out" / f"api_planning_{ts}")
    )
    weeks = str(_get_param(body, "weeks") or 4)
    round_mode = _get_param(body, "round_mode") or "int"
    lt_unit = _get_param(body, "lt_unit") or "day"
    cutover_date = _get_param(body, "cutover_date")
    recon_window_days = _get_param(body, "recon_window_days")
    anchor_policy = _get_param(body, "anchor_policy")
    blend_split_next = _get_param(body, "blend_split_next")
    blend_weight_mode = _get_param(body, "blend_weight_mode")
    carryover = _get_param(body, "carryover")
    carryover_split = _get_param(body, "carryover_split")
    max_adjust_ratio = _get_param(body, "max_adjust_ratio")
    tol_abs = _get_param(body, "tol_abs")
    tol_rel = _get_param(body, "tol_rel")
    calendar_mode = _get_param(body, "calendar_mode")
    apply_adjusted = bool(_get_param(body, "apply_adjusted") or False)

    out_dir.mkdir(parents=True, exist_ok=True)
    # 1) aggregate
    _run_py(
        [
            "scripts/plan_aggregate.py",
            "-i",
            input_dir,
            "-o",
            str(out_dir / "aggregate.json"),
        ]
    )
    # 2) allocate
    _run_py(
        [
            "scripts/allocate.py",
            "-i",
            str(out_dir / "aggregate.json"),
            "-I",
            input_dir,
            "-o",
            str(out_dir / "sku_week.json"),
            "--weeks",
            weeks,
            "--round",
            round_mode,
        ]
    )
    # 3) mrp
    _run_py(
        [
            "scripts/mrp.py",
            "-i",
            str(out_dir / "sku_week.json"),
            "-I",
            input_dir,
            "-o",
            str(out_dir / "mrp.json"),
            "--lt-unit",
            lt_unit,
            "--weeks",
            weeks,
        ]
    )
    # 4) reconcile
    _run_py(
        [
            "scripts/reconcile.py",
            "-i",
            str(out_dir / "sku_week.json"),
            str(out_dir / "mrp.json"),
            "-I",
            input_dir,
            "-o",
            str(out_dir / "plan_final.json"),
            "--weeks",
            weeks,
            *(["--cutover-date", str(cutover_date)] if cutover_date else []),
            *(
                ["--recon-window-days", str(recon_window_days)]
                if recon_window_days is not None
                else []
            ),
            *(["--anchor-policy", str(anchor_policy)] if anchor_policy else []),
            *(
                ["--blend-split-next", str(blend_split_next)]
                if (blend_split_next is not None)
                else []
            ),
            *(
                ["--blend-weight-mode", str(blend_weight_mode)]
                if blend_weight_mode
                else []
            ),
        ]
    )
    # 4.5) reconcile-levels (before)
    _run_py(
        [
            "scripts/reconcile_levels.py",
            "-i",
            str(out_dir / "aggregate.json"),
            str(out_dir / "sku_week.json"),
            "-o",
            str(out_dir / "reconciliation_log.json"),
            "--version",
            version_id,
            *(["--cutover-date", str(cutover_date)] if cutover_date else []),
            *(
                ["--recon-window-days", str(recon_window_days)]
                if recon_window_days is not None
                else []
            ),
            *(["--anchor-policy", str(anchor_policy)] if anchor_policy else []),
            *(
                ["--tol-abs", str(tol_abs)]
                if tol_abs is not None
                else ["--tol-abs", "1e-6"]
            ),
            *(
                ["--tol-rel", str(tol_rel)]
                if tol_rel is not None
                else ["--tol-rel", "1e-6"]
            ),
        ]
    )
    # optional: anchor/adjusted flow
    if anchor_policy and cutover_date:
        _run_py(
            [
                "scripts/anchor_adjust.py",
                "-i",
                str(out_dir / "aggregate.json"),
                str(out_dir / "sku_week.json"),
                "-o",
                str(out_dir / "sku_week_adjusted.json"),
                "--cutover-date",
                str(cutover_date),
                "--anchor-policy",
                str(anchor_policy),
                *(
                    ["--recon-window-days", str(recon_window_days)]
                    if recon_window_days is not None
                    else []
                ),
                "--weeks",
                weeks,
                *(["--calendar-mode", str(calendar_mode)] if calendar_mode else []),
                *(["--carryover", str(carryover)] if carryover else []),
                *(
                    ["--carryover-split", str(carryover_split)]
                    if (carryover_split is not None)
                    else []
                ),
                *(
                    ["--max-adjust-ratio", str(max_adjust_ratio)]
                    if (max_adjust_ratio is not None)
                    else []
                ),
                *(["--tol-abs", str(tol_abs)] if (tol_abs is not None) else []),
                *(["--tol-rel", str(tol_rel)] if (tol_rel is not None) else []),
                "-I",
                input_dir,
            ]
        )
        _run_py(
            [
                "scripts/reconcile_levels.py",
                "-i",
                str(out_dir / "aggregate.json"),
                str(out_dir / "sku_week_adjusted.json"),
                "-o",
                str(out_dir / "reconciliation_log_adjusted.json"),
                "--version",
                f"{version_id}-adjusted",
                "--cutover-date",
                str(cutover_date),
                *(
                    ["--recon-window-days", str(recon_window_days)]
                    if recon_window_days is not None
                    else []
                ),
                *(["--anchor-policy", str(anchor_policy)] if anchor_policy else []),
                *(
                    ["--tol-abs", str(tol_abs)]
                    if tol_abs is not None
                    else ["--tol-abs", "1e-6"]
                ),
                *(
                    ["--tol-rel", str(tol_rel)]
                    if tol_rel is not None
                    else ["--tol-rel", "1e-6"]
                ),
            ]
        )
        if apply_adjusted:
            _run_py(
                [
                    "scripts/mrp.py",
                    "-i",
                    str(out_dir / "sku_week_adjusted.json"),
                    "-I",
                    input_dir,
                    "-o",
                    str(out_dir / "mrp_adjusted.json"),
                    "--lt-unit",
                    lt_unit,
                    "--weeks",
                    weeks,
                ]
            )
            _run_py(
                [
                    "scripts/reconcile.py",
                    "-i",
                    str(out_dir / "sku_week_adjusted.json"),
                    str(out_dir / "mrp_adjusted.json"),
                    "-I",
                    input_dir,
                    "-o",
                    str(out_dir / "plan_final_adjusted.json"),
                    "--weeks",
                    weeks,
                    *(["--cutover-date", str(cutover_date)] if cutover_date else []),
                    *(
                        ["--recon-window-days", str(recon_window_days)]
                        if recon_window_days is not None
                        else []
                    ),
                    *(["--anchor-policy", str(anchor_policy)] if anchor_policy else []),
                    *(
                        ["--blend-split-next", str(blend_split_next)]
                        if (blend_split_next is not None)
                        else []
                    ),
                    *(
                        ["--blend-weight-mode", str(blend_weight_mode)]
                        if blend_weight_mode
                        else []
                    ),
                ]
            )
    # persist to DB
    db.create_plan_version(
        version_id,
        base_scenario_id=body.get("base_scenario_id"),
        status="active",
        cutover_date=cutover_date,
        recon_window_days=recon_window_days,
        objective=body.get("objective"),
        note=body.get("note"),
    )

    def _load(p: Path) -> Optional[str]:
        if p.exists():
            return p.read_text(encoding="utf-8")
        return None

    for name in (
        "aggregate.json",
        "sku_week.json",
        "mrp.json",
        "plan_final.json",
        "reconciliation_log.json",
        "sku_week_adjusted.json",
        "mrp_adjusted.json",
        "plan_final_adjusted.json",
        "reconciliation_log_adjusted.json",
    ):
        t = _load(out_dir / name)
        if t is not None:
            db.upsert_plan_artifact(version_id, name, t)
    # Optional: record source linkage (e.g., created from run)
    try:
        src_run = _get_param(body, "source_run_id")
        if src_run:
            db.upsert_plan_artifact(
                version_id,
                "source.json",
                json.dumps({"source_run_id": str(src_run)}, ensure_ascii=False),
            )
    except Exception:
        pass
    return {
        "version_id": version_id,
        "out_dir": str(out_dir.relative_to(BASE_DIR)),
        "artifacts": [
            name
            for name in (
                "aggregate.json",
                "sku_week.json",
                "mrp.json",
                "plan_final.json",
                "reconciliation_log.json",
                "sku_week_adjusted.json",
                "mrp_adjusted.json",
                "plan_final_adjusted.json",
                "reconciliation_log_adjusted.json",
            )
            if (out_dir / name).exists()
        ],
    }


@app.get("/plans/{version_id}/psi")
def get_plan_psi(
    version_id: str,
    level: str = Query("aggregate"),
    q: Optional[str] = Query(None),
    limit: int = Query(200),
    offset: int = Query(0),
):
    level = level if level in ("aggregate", "det") else "aggregate"
    agg = db.get_plan_artifact(version_id, "aggregate.json") or {}
    det = db.get_plan_artifact(version_id, "sku_week.json") or {}
    base_rows: list[Dict[str, Any]]
    if level == "aggregate":
        base_rows = list(agg.get("rows") or [])
        # 統一的に必要なキーのみサブセット
        base_rows = [
            {
                "period": r.get("period"),
                "family": r.get("family"),
                "demand": r.get("demand"),
                "supply": r.get("supply"),
                "backlog": r.get("backlog"),
            }
            for r in base_rows
        ]
    else:
        base_rows = list(det.get("rows") or [])
        base_rows = [
            {
                "week": r.get("week"),
                "sku": r.get("sku"),
                "demand": r.get("demand"),
                "supply_plan": r.get("supply_plan"),
                "backlog": r.get("backlog"),
                "on_hand_start": r.get("on_hand_start"),
                "on_hand_end": r.get("on_hand_end"),
            }
            for r in base_rows
        ]
    overlay = _get_overlay(version_id)
    locks = _get_locks(version_id)
    rows = _apply_overlay(level, base_rows, overlay.get(level) or [])
    # フィルタ
    if q:
        s = (q or "").lower().strip()
        rows = [r for r in rows if s in json.dumps(r, ensure_ascii=False).lower()]
    total = len(rows)
    # ページング
    start = max(0, int(offset))
    end = max(start, start + max(1, int(limit)))
    rows = rows[start:end]
    return {
        "level": level,
        "total": total,
        "rows": rows,
        "locks": sorted(list(locks)),
    }


@app.patch("/plans/{version_id}/psi")
def patch_plan_psi(
    version_id: str, request: Request, body: Dict[str, Any] = Body(default={})
):  # noqa: C901
    if not _has_edit(request):
        return JSONResponse(status_code=401, content={"detail": "unauthorized"})
    level = body.get("level") or "aggregate"
    edits = list(body.get("edits") or [])
    lock_mode = body.get("lock")  # 'lock'|'unlock'|'toggle'|None
    if level not in ("aggregate", "det"):
        return JSONResponse(status_code=400, content={"detail": "invalid level"})
    overlay = _get_overlay(version_id)
    locks = _get_locks(version_id)
    # index overlay by key
    if level == "aggregate":

        def mk(row):
            return _psi_overlay_key_agg(row.get("period"), row.get("family"))

    else:

        def mk(row):
            return _psi_overlay_key_det(row.get("week"), row.get("sku"))

    omap: Dict[str, Dict[str, Any]] = {}
    for r in overlay.get(level) or []:
        omap[mk(r)] = dict(r)
    updated = 0
    skipped: list[str] = []
    affected_keys: set[str] = set()
    # 監査ログの準備
    import time as _time

    audit = db.get_plan_artifact(version_id, "psi_audit.json") or {"events": []}
    events = list(audit.get("events") or [])
    distribute = body.get("distribute") or {}
    weight_mode = str(distribute.get("weight_mode") or "current")
    round_map = distribute.get("round") or {}

    def _round_value(val: float, cfg: Dict[str, Any] | None) -> float:
        if not cfg:
            return val
        try:
            step = float(cfg.get("step") or 0)
            mode = str(cfg.get("mode") or "nearest")
            if step and step > 0:
                q = val / step
                if mode == "floor":
                    from math import floor

                    return floor(q) * step
                if mode == "ceil":
                    from math import ceil

                    return ceil(q) * step
                # nearest
                from math import floor

                return round(q) * step
        except Exception:
            return val
        return val

    for e in edits:
        key = mk(e.get("key") or {})
        if not key:
            continue
        affected_keys.add(key)
        # ロック判定（行ロックのみMVP）
        if key in locks:
            skipped.append(key)
            continue
        row = omap.get(key) or {}
        # key項目を保持
        for k in ("period", "family", "week", "sku"):
            if k in (e.get("key") or {}):
                row[k] = (e.get("key") or {}).get(k)
        fields: Dict[str, Any] = dict(e.get("fields") or {})
        for fn, val in fields.items():
            if val is None:
                # None指定でその上書きを削除
                if fn in row:
                    row.pop(fn, None)
            else:
                try:
                    row[fn] = float(val)
                except Exception:
                    row[fn] = val
        omap[key] = row
        updated += 1
        # 監査イベント追加
        events.append(
            {
                "ts": int(_time.time() * 1000),
                "level": level,
                "key": e.get("key") or {},
                "fields": fields,
                "lock": None,
            }
        )
    # rebuild overlay list
    new_rows: list[Dict[str, Any]] = []
    for v in omap.values():
        # キー以外が空なら除外
        payload = {k: v.get(k) for k in v.keys()}
        new_rows.append(payload)
    overlay[level] = new_rows
    _save_overlay(version_id, overlay)
    # lock operation
    explicit_lock_keys = set()
    for lk in list(body.get("lock_keys") or []):
        try:
            explicit_lock_keys.add(str(lk))
        except Exception:
            pass
    if lock_mode in ("lock", "unlock", "toggle") and (
        affected_keys or explicit_lock_keys
    ):
        keys_to_apply = set(affected_keys) | set(explicit_lock_keys)
        for k in keys_to_apply:
            if lock_mode == "lock":
                locks.add(k)
            elif lock_mode == "unlock":
                if k in locks:
                    locks.discard(k)
            else:  # toggle
                if k in locks:
                    locks.discard(k)
                else:
                    locks.add(k)
        _save_locks(version_id, locks)
        # 監査イベント（ロック）
        events.append(
            {
                "ts": int(_time.time() * 1000),
                "level": level,
                "keys": sorted(list(keys_to_apply)),
                "fields": {},
                "lock": lock_mode,
            }
        )
    # 自動集計（Detail→Aggregate, 編集対象のみロールアップ）
    try:
        if level == "det" and updated > 0 and not body.get("no_auto"):
            agg_base = db.get_plan_artifact(version_id, "aggregate.json") or {}
            agg_rows = list(agg_base.get("rows") or [])
            if agg_rows:
                det_base = db.get_plan_artifact(version_id, "sku_week.json") or {}
                det_rows = list(det_base.get("rows") or [])
                if det_rows:
                    overlay_full = _get_overlay(version_id)
                    det_rows_applied = _apply_overlay(
                        "det", det_rows, overlay_full.get("det") or []
                    )
                    agg_overlay_rows = overlay_full.get("aggregate") or []
                    agg_key_candidates: set[tuple[str, str]] = set()
                    for row in agg_rows + agg_overlay_rows:
                        per = row.get("period")
                        fam = row.get("family")
                        if per is None or fam is None:
                            continue
                        agg_key_candidates.add((str(per), str(fam)))
                    if agg_key_candidates:
                        det_to_agg: Dict[str, tuple[str, str]] = {}
                        for row in det_rows_applied:
                            fam = row.get("family")
                            if fam is None:
                                continue
                            fam_s = str(fam)
                            candidates: list[str] = []
                            per = row.get("period")
                            if per is not None:
                                candidates.append(str(per))
                            wk = row.get("week")
                            if wk:
                                wk_s = str(wk)
                                candidates.append(wk_s)
                                m = _week_to_month(wk_s)
                                if m:
                                    candidates.append(m)
                            seen: set[str] = set()
                            for cand in candidates:
                                if cand in seen:
                                    continue
                                seen.add(cand)
                                key = (cand, fam_s)
                                if key in agg_key_candidates:
                                    det_key = _psi_overlay_key_det(
                                        row.get("week"), row.get("sku")
                                    )
                                    if det_key:
                                        det_to_agg[det_key] = key
                                    break
                        if det_to_agg:
                            target_aggs: set[tuple[str, str]] = set()
                            for e in edits:
                                key_d = e.get("key") or {}
                                det_key = _psi_overlay_key_det(
                                    key_d.get("week"), key_d.get("sku")
                                )
                                if det_key and det_key in det_to_agg:
                                    target_aggs.add(det_to_agg[det_key])
                            if target_aggs:
<<<<<<< HEAD
                                agg_sums: Dict[tuple[str, str], Dict[str, float]] = defaultdict(dict)
=======
                                agg_sums: Dict[tuple[str, str], Dict[str, float]] = (
                                    defaultdict(dict)
                                )
>>>>>>> a3be9cfd
                                rollup_map = {
                                    "demand": ("demand",),
                                    "supply": ("supply_plan", "supply"),
                                    "backlog": ("backlog",),
                                }
                                for row in det_rows_applied:
                                    det_key = _psi_overlay_key_det(
                                        row.get("week"), row.get("sku")
                                    )
                                    if not det_key:
                                        continue
                                    agg_key = det_to_agg.get(det_key)
                                    if not agg_key or agg_key not in target_aggs:
                                        continue
                                    for agg_field, src_fields in rollup_map.items():
                                        val = None
                                        for src in src_fields:
                                            if row.get(src) is not None:
                                                val = row.get(src)
                                                break
                                        if val is None:
                                            continue
                                        try:
                                            cur = agg_sums[agg_key].get(agg_field, 0.0)
<<<<<<< HEAD
                                            agg_sums[agg_key][agg_field] = cur + float(val)
=======
                                            agg_sums[agg_key][agg_field] = cur + float(
                                                val
                                            )
>>>>>>> a3be9cfd
                                        except Exception:
                                            continue
                                if agg_sums:
                                    locks = _get_locks(version_id)
                                    agg_overlay_map: Dict[str, Dict[str, Any]] = {}
                                    for row in agg_overlay_rows:
                                        key = _psi_overlay_key_agg(
                                            row.get("period"), row.get("family")
                                        )
                                        if key:
                                            agg_overlay_map[key] = dict(row)
                                    for (period, family), fields in agg_sums.items():
                                        krow = _psi_overlay_key_agg(period, family)
                                        if not krow or krow in locks:
                                            continue
                                        row = agg_overlay_map.get(krow) or {
                                            "period": period,
                                            "family": family,
                                        }
                                        updated_any = False
                                        for agg_field, total in fields.items():
                                            kcell = f"{krow}:field={agg_field}"
                                            if kcell in locks:
                                                continue
                                            row[agg_field] = total
                                            updated_any = True
                                        if updated_any:
                                            agg_overlay_map[krow] = row
                                    if agg_overlay_map:
                                        overlay_full["aggregate"] = list(
                                            agg_overlay_map.values()
                                        )
                                        _save_overlay(version_id, overlay_full)
    except Exception:
        pass
    # 自動分配（Aggregate→Detail, 比例配分・セル/行ロック尊重）
    try:
        if level == "aggregate" and updated > 0 and not body.get("no_auto"):
            # 調整対象フィールドのマッピング: agg -> det
            field_map = {
                "demand": "demand",
                "supply": "supply_plan",
                "backlog": "backlog",
            }
            # base det rows
            det = db.get_plan_artifact(version_id, "sku_week.json") or {}
            det_rows = list(det.get("rows") or [])
            # current det overlay map
            det_overlay = _get_overlay(version_id).get("det") or []
            det_map: Dict[str, Dict[str, Any]] = {}
            for r in det_overlay:
                k = _psi_overlay_key_det(r.get("week"), r.get("sku"))
                det_map[k] = dict(r)
            # locks (row/cell)
            locks = _get_locks(version_id)
            # rebuild aggregate overlay index
            agg_overlay = _get_overlay(version_id).get("aggregate") or []
            agg_idx: Dict[tuple, Dict[str, Any]] = {}
            for r in agg_overlay:
                agg_idx[(r.get("period"), r.get("family"))] = r
            # For each affected key, distribute edited fields
            for e in edits:
                keyd = e.get("key") or {}
                per = keyd.get("period")
                fam = keyd.get("family")
                if not per or not fam:
                    continue
                # target values (only fields explicitly in request)
                targets: Dict[str, float] = {}
                for fn_a, fn_d in field_map.items():
                    if fn_a in (e.get("fields") or {}):
                        try:
                            targets[fn_d] = float((e.get("fields") or {}).get(fn_a))
                        except Exception:
                            pass
                if not targets:
                    continue
                # pick matching det rows
                # 条件: family一致 かつ 次のいずれか
                #   - det.period が per と一致（ISO週キー同士の一致）
                #   - det.week が per と一致（aggregate側がISO週キーをperiodに持つ場合）
                #   - _week_to_month(det.week) が per と一致（月キーとISO週の対応）
                idxs = []
                for r in det_rows:
                    if r.get("family") != fam:
                        continue
                    per_det = (
                        str(r.get("period")) if r.get("period") is not None else None
                    )
                    wk_det = str(r.get("week")) if r.get("week") is not None else None
                    if (
                        (per_det is not None and per_det == per)
                        or (wk_det is not None and wk_det == per)
                        or (wk_det is not None and _week_to_month(wk_det) == per)
                    ):
                        idxs.append(r)
                if not idxs:
                    continue
                # current totals
                cur_tot: Dict[str, float] = {}
                for fn_d in targets.keys():
                    s = 0.0
                    for r in idxs:
                        v = r.get(fn_d)
                        try:
                            s += float(v or 0)
                        except Exception:
                            pass
                    cur_tot[fn_d] = s
                # distribute per field
                for fn_d, tgt in targets.items():
                    cur = cur_tot.get(fn_d, 0.0)
                    # choose weights
                    base_vals = []
                    if weight_mode == "equal" or (
                        cur <= 0 and tgt is not None and weight_mode == "current"
                    ):
                        base_vals = [1.0] * len(idxs)
                    else:
                        if weight_mode == "weights":
                            wm = _get_weights(version_id)
                            for r in idxs:
                                k = _psi_overlay_key_det(r.get("week"), r.get("sku"))
                                base_vals.append(float(wm.get(k, 0.0)))
                            if sum(base_vals) <= 0:
                                # fallback to current field
                                base_vals = []
                                for r in idxs:
                                    try:
                                        base_vals.append(float(r.get(fn_d) or 0.0))
                                    except Exception:
                                        base_vals.append(0.0)
                        else:
                            src_field = (
                                fn_d
                                if weight_mode in ("current", fn_d)
                                else weight_mode
                            )
                            for r in idxs:
                                try:
                                    base_vals.append(float(r.get(src_field) or 0.0))
                                except Exception:
                                    base_vals.append(0.0)
                    total_base = sum(base_vals) or 1.0
                    # compute new values vector
                    new_vals = [tgt * (bv / total_base) for bv in base_vals]
                    # honor locks: skip locked rows/cells, re-normalize to unlocked
                    unlocked_idx = []
                    for i, r in enumerate(idxs):
                        krow = _psi_overlay_key_det(r.get("week"), r.get("sku"))
                        kcell = f"{krow}:field={fn_d}"
                        if (krow in locks) or (kcell in locks):
                            continue
                        unlocked_idx.append(i)
                    if not unlocked_idx:
                        continue
                    sum_unlocked = sum(new_vals[i] for i in unlocked_idx) or 1.0
                    scale = (tgt or 0.0) / sum_unlocked
                    for i in unlocked_idx:
                        r = idxs[i]
                        k = _psi_overlay_key_det(r.get("week"), r.get("sku"))
                        row = det_map.get(k) or {
                            "week": r.get("week"),
                            "sku": r.get("sku"),
                        }
                        row[fn_d] = new_vals[i] * scale
                        det_map[k] = row
            # save det overlay (with optional rounding)
            det_rows_new = list(det_map.values())
            # apply rounding per field if configured
            if isinstance(round_map, dict) and det_rows_new:
                for r in det_rows_new:
                    for f, cfg in round_map.items():
                        if f in r and r.get(f) is not None:
                            try:
                                r[f] = _round_value(float(r.get(f)), cfg)
                            except Exception:
                                pass
            ov = _get_overlay(version_id)
            ov["det"] = det_rows_new
            _save_overlay(version_id, ov)
    except Exception:
        pass
    # 監査保存
    try:
        db.upsert_plan_artifact(
            version_id,
            "psi_audit.json",
            json.dumps({"events": events[-10000:]}, ensure_ascii=False),
        )
    except Exception:
        pass
    return {"updated": updated, "skipped": skipped, "locked": sorted(list(locks))}


@app.post("/plans/{version_id}/psi/reconcile")
def post_plan_psi_reconcile(
    version_id: str, request: Request, body: Dict[str, Any] = Body(default={})
):  # noqa: C901
    if not _has_edit(request):
        return JSONResponse(status_code=401, content={"detail": "unauthorized"})
    # 合成: aggregate/sku_week にオーバレイを適用して一時出力 → reconcile_levels を実行
    agg = db.get_plan_artifact(version_id, "aggregate.json") or {}
    det = db.get_plan_artifact(version_id, "sku_week.json") or {}
    overlay = _get_overlay(version_id)
    agg_rows = list(agg.get("rows") or [])
    det_rows = list(det.get("rows") or [])
    agg_rows2 = _apply_overlay("aggregate", agg_rows, overlay.get("aggregate") or [])
    det_rows2 = _apply_overlay("det", det_rows, overlay.get("det") or [])
    out_dir = Path(BASE_DIR / "out" / f"psi_apply_{version_id}")
    out_dir.mkdir(parents=True, exist_ok=True)
    (out_dir / "aggregate.json").write_text(
        json.dumps({"rows": agg_rows2}, ensure_ascii=False), encoding="utf-8"
    )
    (out_dir / "sku_week.json").write_text(
        json.dumps({"rows": det_rows2}, ensure_ascii=False), encoding="utf-8"
    )
    # 再整合（before の差分ログ）
    _run_py(
        [
            "scripts/reconcile_levels.py",
            "-i",
            str(out_dir / "aggregate.json"),
            str(out_dir / "sku_week.json"),
            "-o",
            str(out_dir / "reconciliation_log.json"),
            "--version",
            version_id,
            "--tol-abs",
            str(body.get("tol_abs") or "1e-6"),
            "--tol-rel",
            str(body.get("tol_rel") or "1e-6"),
        ]
    )
    # 成果物を更新
    db.upsert_plan_artifact(
        version_id,
        "reconciliation_log.json",
        (out_dir / "reconciliation_log.json").read_text(encoding="utf-8"),
    )
    # オプション: adjusted と MRP再計算
    cutover_date = body.get("cutover_date")
    anchor_policy = body.get("anchor_policy")
    recon_window_days = body.get("recon_window_days")
    calendar_mode = body.get("calendar_mode")
    carryover = body.get("carryover")
    carryover_split = body.get("carryover_split")
    tol_abs = body.get("tol_abs")
    tol_rel = body.get("tol_rel")
    weeks = str(body.get("weeks") or "4")
    lt_unit = body.get("lt_unit") or "day"
    apply_adjusted = bool(body.get("apply_adjusted") or False)
    recalc_mrp = bool(body.get("recalc_mrp") or False)
    if apply_adjusted and anchor_policy and cutover_date:
        input_dir = body.get("input_dir") or "samples/planning"
        _run_py(
            [
                "scripts/anchor_adjust.py",
                "-i",
                str(out_dir / "aggregate.json"),
                str(out_dir / "sku_week.json"),
                "-o",
                str(out_dir / "sku_week_adjusted.json"),
                "--cutover-date",
                str(cutover_date),
                "--anchor-policy",
                str(anchor_policy),
                *(
                    ["--recon-window-days", str(recon_window_days)]
                    if recon_window_days is not None
                    else []
                ),
                *(["--calendar-mode", str(calendar_mode)] if calendar_mode else []),
                *(["--carryover", str(carryover)] if carryover else []),
                *(
                    ["--carryover-split", str(carryover_split)]
                    if (carryover_split is not None)
                    else []
                ),
                *(["--tol-abs", str(tol_abs)] if (tol_abs is not None) else []),
                *(["--tol-rel", str(tol_rel)] if (tol_rel is not None) else []),
                "-I",
                input_dir,
            ]
        )
        _run_py(
            [
                "scripts/reconcile_levels.py",
                "-i",
                str(out_dir / "aggregate.json"),
                str(out_dir / "sku_week_adjusted.json"),
                "-o",
                str(out_dir / "reconciliation_log_adjusted.json"),
                "--version",
                f"{version_id}-adjusted",
                *(["--cutover-date", str(cutover_date)] if cutover_date else []),
                *(
                    ["--recon-window-days", str(recon_window_days)]
                    if recon_window_days is not None
                    else []
                ),
                *(["--anchor-policy", str(anchor_policy)] if anchor_policy else []),
                *(
                    ["--tol-abs", str(tol_abs)]
                    if tol_abs is not None
                    else ["--tol-abs", "1e-6"]
                ),
                *(
                    ["--tol-rel", str(tol_rel)]
                    if tol_rel is not None
                    else ["--tol-rel", "1e-6"]
                ),
            ]
        )
        db.upsert_plan_artifact(
            version_id,
            "sku_week_adjusted.json",
            (out_dir / "sku_week_adjusted.json").read_text(encoding="utf-8"),
        )
        db.upsert_plan_artifact(
            version_id,
            "reconciliation_log_adjusted.json",
            (out_dir / "reconciliation_log_adjusted.json").read_text(encoding="utf-8"),
        )
        if recalc_mrp:
            _run_py(
                [
                    "scripts/mrp.py",
                    "-i",
                    str(out_dir / "sku_week_adjusted.json"),
                    "-I",
                    input_dir,
                    "-o",
                    str(out_dir / "mrp_adjusted.json"),
                    "--lt-unit",
                    lt_unit,
                    "--weeks",
                    weeks,
                ]
            )
            _run_py(
                [
                    "scripts/reconcile.py",
                    "-i",
                    str(out_dir / "sku_week_adjusted.json"),
                    str(out_dir / "mrp_adjusted.json"),
                    "-I",
                    input_dir,
                    "-o",
                    str(out_dir / "plan_final_adjusted.json"),
                    "--weeks",
                    weeks,
                    *(["--cutover-date", str(cutover_date)] if cutover_date else []),
                    *(
                        ["--recon-window-days", str(recon_window_days)]
                        if recon_window_days is not None
                        else []
                    ),
                    *(["--anchor-policy", str(anchor_policy)] if anchor_policy else []),
                ]
            )
            db.upsert_plan_artifact(
                version_id,
                "mrp_adjusted.json",
                (out_dir / "mrp_adjusted.json").read_text(encoding="utf-8"),
            )
            db.upsert_plan_artifact(
                version_id,
                "plan_final_adjusted.json",
                (out_dir / "plan_final_adjusted.json").read_text(encoding="utf-8"),
            )
    # 参考: 必要に応じて executed に遷移（UI側の進行感）
    try:
        db.update_plan_version(version_id, status="executed")
    except Exception:
        pass
    recon = db.get_plan_artifact(version_id, "reconciliation_log.json") or {}
    return {
        "ok": True,
        "updated_artifacts": [
            "reconciliation_log.json",
            *(
                ["reconciliation_log_adjusted.json"]
                if (apply_adjusted and anchor_policy and cutover_date)
                else []
            ),
            *(
                ["mrp_adjusted.json", "plan_final_adjusted.json"]
                if (apply_adjusted and anchor_policy and cutover_date and recalc_mrp)
                else []
            ),
        ],
        "summary": (recon.get("summary") or {}),
    }


@app.get("/plans/{version_id}/psi.csv", response_class=PlainTextResponse)
def get_plan_psi_csv(
    version_id: str,
    level: str = Query("aggregate"),
    q: Optional[str] = Query(None),
    limit: int = Query(10000),
    offset: int = Query(0),
):
    data = get_plan_psi(version_id, level, q, limit, offset)
    rows = data.get("rows") or []
    if data.get("level") == "aggregate":
        header = ["period", "family", "demand", "supply", "backlog"]
    else:
        header = [
            "week",
            "sku",
            "demand",
            "supply_plan",
            "backlog",
            "on_hand_start",
            "on_hand_end",
        ]
    import io
    import csv

    buf = io.StringIO()
    w = csv.DictWriter(buf, fieldnames=header)
    w.writeheader()
    for r in rows:
        w.writerow({k: r.get(k) for k in header})
    return PlainTextResponse(
        content=buf.getvalue(), media_type="text/csv; charset=utf-8"
    )


@app.get("/plans/{version_id}/psi/audit")
def get_plan_psi_audit(
    version_id: str,
    level: Optional[str] = Query(None),
    q: Optional[str] = Query(None),
    limit: int = Query(200),
):
    """PSI編集/ロックの監査ログ（最新順）を返す。"""
    obj = db.get_plan_artifact(version_id, "psi_audit.json") or {"events": []}
    rows: list[dict] = list(obj.get("events") or [])
    # 絞り込み
    if level in ("aggregate", "det"):
        rows = [r for r in rows if (r.get("level") == level)]
    if q:
        s = q.lower().strip()
        rows = [r for r in rows if s in json.dumps(r, ensure_ascii=False).lower()]
    rows = rows[-max(1, int(limit)) :]
    rows.reverse()
    return {"events": rows}


@app.get("/plans/{version_id}/psi/weights")
def get_plan_psi_weights(version_id: str):
    w = _get_weights(version_id)
    # as rows [{key, weight}]
    rows = [{"key": k, "weight": v} for k, v in w.items()]
    return {"rows": rows}


@app.post("/plans/{version_id}/psi/weights")
def post_plan_psi_weights(
    version_id: str, request: Request, body: Dict[str, Any] = Body(default={})
):  # noqa: E501
    if not _auth_ok(request):
        return JSONResponse(status_code=401, content={"detail": "unauthorized"})
    weights: dict[str, float] = {}
    if isinstance(body.get("rows"), list):
        for r in body.get("rows"):
            k = str(r.get("key"))
            try:
                v = float(r.get("weight"))
            except Exception:
                continue
            weights[k] = v
    elif isinstance(body.get("csv"), str):
        import csv
        import io

        txt = body.get("csv")
        f = io.StringIO(txt)
        rd = csv.DictReader(f)
        for r in rd:
            k = r.get("key") or (
                f"det:week={r.get('week')},sku={r.get('sku')}"
                if r.get("week") and r.get("sku")
                else None
            )
            if not k:
                continue
            try:
                v = float(r.get("weight"))
            except Exception:
                continue
            weights[str(k)] = v
    else:
        return JSONResponse(status_code=400, content={"detail": "rows or csv required"})
    _save_weights(version_id, weights)
    return {"ok": True, "count": len(weights)}


@app.post("/plans/{version_id}/psi/submit")
def post_plan_psi_submit(
    version_id: str, request: Request, body: Dict[str, Any] = Body(default={})
):  # noqa: E501
    # だれでも提出可（APIキー設定時は推奨）
    state = db.get_plan_artifact(version_id, "psi_state.json") or {}
    state.update(
        {
            "status": "pending",
            "note": body.get("note"),
            "submitted_at": int(__import__("time").time() * 1000),
        }
    )
    db.upsert_plan_artifact(
        version_id, "psi_state.json", json.dumps(state, ensure_ascii=False)
    )
    # 監査
    audit = db.get_plan_artifact(version_id, "psi_audit.json") or {"events": []}
    ev = list(audit.get("events") or [])
    ev.append(
        {"ts": state.get("submitted_at"), "event": "submit", "note": body.get("note")}
    )
    db.upsert_plan_artifact(
        version_id,
        "psi_audit.json",
        json.dumps({"events": ev[-10000:]}, ensure_ascii=False),
    )
    return {"ok": True, "status": state.get("status")}


@app.post("/plans/{version_id}/psi/approve")
def post_plan_psi_approve(
    version_id: str, request: Request, body: Dict[str, Any] = Body(default={})
):  # noqa: E501
    if not _auth_ok(request):
        return JSONResponse(status_code=401, content={"detail": "unauthorized"})
    state = db.get_plan_artifact(version_id, "psi_state.json") or {}
    now = int(__import__("time").time() * 1000)
    state.update(
        {
            "status": "approved",
            "approved_at": now,
        }
    )
    db.upsert_plan_artifact(
        version_id, "psi_state.json", json.dumps(state, ensure_ascii=False)
    )
    # 自動整合（任意）
    if bool(body.get("auto_reconcile") or False):
        # デフォルトは差分ログのみ
        post_plan_psi_reconcile(version_id, request, body)
    # 監査
    audit = db.get_plan_artifact(version_id, "psi_audit.json") or {"events": []}
    ev = list(audit.get("events") or [])
    ev.append(
        {
            "ts": now,
            "event": "approve",
            "auto_reconcile": bool(body.get("auto_reconcile") or False),
        }
    )
    db.upsert_plan_artifact(
        version_id,
        "psi_audit.json",
        json.dumps({"events": ev[-10000:]}, ensure_ascii=False),
    )
    return {"ok": True, "status": state.get("status")}


@app.get("/plans")
def get_plans(limit: int = 100):
    return {"plans": db.list_plan_versions(limit)}


@app.get("/plans/by_base")
def get_plans_by_base(
    base_scenario_id: int = Query(...),
    limit: int = Query(5),
    sort: str = Query("created_desc"),
):
    rows = db.list_plan_versions_by_base(int(base_scenario_id), max(1, int(limit)))
    # apply sort option
    if sort == "created_asc":
        rows.sort(key=lambda r: r.get("created_at") or 0)
    elif sort == "status":
        rows.sort(
            key=lambda r: (str(r.get("status") or ""), -int(r.get("created_at") or 0)),
            reverse=False,
        )
    # default: created_desc already from DB
    # enrich KPIs (lightweight): capacity/utilization totals from weekly_summary
    enriched = []
    for r in rows:
        ver = r.get("version_id")
        cap_total = adj_total = util_pct = None
        try:
            pf = db.get_plan_artifact(str(ver), "plan_final.json") or {}
            ws = list((pf.get("weekly_summary") or []))
            cap = sum(float(x.get("capacity") or 0) for x in ws)
            adj = sum(float(x.get("adjusted_load") or 0) for x in ws)
            cap_total = cap
            adj_total = adj
            util_pct = (adj / cap * 100.0) if cap else None
        except Exception:
            pass
        enriched.append(
            {
                **r,
                "capacity_total": cap_total,
                "adjusted_total": adj_total,
                "util_pct": util_pct,
            }
        )
    return {"plans": enriched}


@app.get("/plans/{version_id}/summary")
def get_plan_summary(version_id: str):
    ver = db.get_plan_version(version_id)
    if not ver:
        return JSONResponse(status_code=404, content={"detail": "version not found"})
    recon = db.get_plan_artifact(version_id, "reconciliation_log.json") or {}
    recon_adj = (
        db.get_plan_artifact(version_id, "reconciliation_log_adjusted.json") or {}
    )
    plan_final = db.get_plan_artifact(version_id, "plan_final.json") or {}
    return {
        "version": ver,
        "reconciliation": recon.get("summary"),
        "reconciliation_adjusted": recon_adj.get("summary"),
        "weekly_summary": (plan_final or {}).get("weekly_summary"),
    }


@app.post("/plans/{version_id}/reconcile")
def post_plan_reconcile(
    version_id: str,
    body: Dict[str, Any] = Body(default={}),
):
    ver = db.get_plan_version(version_id)
    if not ver:
        return JSONResponse(status_code=404, content={"detail": "version not found"})
    # Load artifacts
    agg = db.get_plan_artifact(version_id, "aggregate.json")
    det = db.get_plan_artifact(version_id, "sku_week.json")
    if not agg or not det:
        return JSONResponse(
            status_code=400, content={"detail": "missing aggregate or sku_week"}
        )
    # write to temp out
    out_dir = Path(
        body.get("out_dir") or (BASE_DIR / "out" / f"reconcile_{version_id}")
    )
    out_dir.mkdir(parents=True, exist_ok=True)
    (out_dir / "aggregate.json").write_text(
        json.dumps(agg, ensure_ascii=False), encoding="utf-8"
    )
    (out_dir / "sku_week.json").write_text(
        json.dumps(det, ensure_ascii=False), encoding="utf-8"
    )
    cutover_date = body.get("cutover_date") or ver.get("cutover_date")
    recon_window_days = body.get("recon_window_days") or ver.get("recon_window_days")
    anchor_policy = body.get("anchor_policy")
    tol_abs = body.get("tol_abs")
    tol_rel = body.get("tol_rel")
    calendar_mode = body.get("calendar_mode")
    carryover = body.get("carryover")
    carryover_split = body.get("carryover_split")
    input_dir = body.get("input_dir") or "samples/planning"

    # before
    _run_py(
        [
            "scripts/reconcile_levels.py",
            "-i",
            str(out_dir / "aggregate.json"),
            str(out_dir / "sku_week.json"),
            "-o",
            str(out_dir / "reconciliation_log.json"),
            "--version",
            version_id,
            *(["--cutover-date", str(cutover_date)] if cutover_date else []),
            *(
                ["--recon-window-days", str(recon_window_days)]
                if recon_window_days is not None
                else []
            ),
            *(["--anchor-policy", str(anchor_policy)] if anchor_policy else []),
            *(
                ["--tol-abs", str(tol_abs)]
                if tol_abs is not None
                else ["--tol-abs", "1e-6"]
            ),
            *(
                ["--tol-rel", str(tol_rel)]
                if tol_rel is not None
                else ["--tol-rel", "1e-6"]
            ),
        ]
    )
    db.upsert_plan_artifact(
        version_id,
        "reconciliation_log.json",
        (out_dir / "reconciliation_log.json").read_text(encoding="utf-8"),
    )
    # optional: adjusted reconcile
    apply_adjusted = bool(body.get("apply_adjusted") or False)
    if anchor_policy and cutover_date:
        _run_py(
            [
                "scripts/anchor_adjust.py",
                "-i",
                str(out_dir / "aggregate.json"),
                str(out_dir / "sku_week.json"),
                "-o",
                str(out_dir / "sku_week_adjusted.json"),
                "--cutover-date",
                str(cutover_date),
                "--anchor-policy",
                str(anchor_policy),
                *(
                    ["--recon-window-days", str(recon_window_days)]
                    if recon_window_days is not None
                    else []
                ),
                *(["--calendar-mode", str(calendar_mode)] if calendar_mode else []),
                *(["--carryover", str(carryover)] if carryover else []),
                *(
                    ["--carryover-split", str(carryover_split)]
                    if (carryover_split is not None)
                    else []
                ),
                *(["--tol-abs", str(tol_abs)] if (tol_abs is not None) else []),
                *(["--tol-rel", str(tol_rel)] if (tol_rel is not None) else []),
                "-I",
                input_dir,
            ]
        )
        _run_py(
            [
                "scripts/reconcile_levels.py",
                "-i",
                str(out_dir / "aggregate.json"),
                str(out_dir / "sku_week_adjusted.json"),
                "-o",
                str(out_dir / "reconciliation_log_adjusted.json"),
                "--version",
                f"{version_id}-adjusted",
                "--cutover-date",
                str(cutover_date),
                *(
                    ["--recon-window-days", str(recon_window_days)]
                    if recon_window_days is not None
                    else []
                ),
                *(["--anchor-policy", str(anchor_policy)] if anchor_policy else []),
                *(
                    ["--tol-abs", str(tol_abs)]
                    if tol_abs is not None
                    else ["--tol-abs", "1e-6"]
                ),
                *(
                    ["--tol-rel", str(tol_rel)]
                    if tol_rel is not None
                    else ["--tol-rel", "1e-6"]
                ),
            ]
        )
        db.upsert_plan_artifact(
            version_id,
            "sku_week_adjusted.json",
            (out_dir / "sku_week_adjusted.json").read_text(encoding="utf-8"),
        )
        db.upsert_plan_artifact(
            version_id,
            "reconciliation_log_adjusted.json",
            (out_dir / "reconciliation_log_adjusted.json").read_text(encoding="utf-8"),
        )
        if apply_adjusted:
            # recompute mrp/reconcile adjusted
            _run_py(
                [
                    "scripts/mrp.py",
                    "-i",
                    str(out_dir / "sku_week_adjusted.json"),
                    "-I",
                    input_dir,
                    "-o",
                    str(out_dir / "mrp_adjusted.json"),
                    "--lt-unit",
                    body.get("lt_unit") or "day",
                    "--weeks",
                    str(body.get("weeks") or 4),
                ]
            )
            _run_py(
                [
                    "scripts/reconcile.py",
                    "-i",
                    str(out_dir / "sku_week_adjusted.json"),
                    str(out_dir / "mrp_adjusted.json"),
                    "-I",
                    input_dir,
                    "-o",
                    str(out_dir / "plan_final_adjusted.json"),
                    "--weeks",
                    str(body.get("weeks") or 4),
                    *(["--cutover-date", str(cutover_date)] if cutover_date else []),
                    *(
                        ["--recon-window-days", str(recon_window_days)]
                        if recon_window_days is not None
                        else []
                    ),
                    *(["--anchor-policy", str(anchor_policy)] if anchor_policy else []),
                ]
            )
            db.upsert_plan_artifact(
                version_id,
                "mrp_adjusted.json",
                (out_dir / "mrp_adjusted.json").read_text(encoding="utf-8"),
            )
            db.upsert_plan_artifact(
                version_id,
                "plan_final_adjusted.json",
                (out_dir / "plan_final_adjusted.json").read_text(encoding="utf-8"),
            )
    # respond with summaries
    recon = db.get_plan_artifact(version_id, "reconciliation_log.json") or {}
    recon_adj = (
        db.get_plan_artifact(version_id, "reconciliation_log_adjusted.json") or {}
    )
    return {
        "version_id": version_id,
        "reconciliation": recon.get("summary"),
        "reconciliation_adjusted": recon_adj.get("summary"),
    }


@app.get("/plans/{version_id}/compare")
def get_plan_compare(
    version_id: str,
    violations_only: bool = Query(False),
    sort: str = Query("rel_desc"),
    limit: int = Query(200),
):
    recon = db.get_plan_artifact(version_id, "reconciliation_log.json") or {}
    deltas = list(recon.get("deltas") or [])
    if violations_only:
        deltas = [r for r in deltas if not bool(r.get("ok"))]

    # sort by rel max
    def _relmax(r: Dict[str, Any]) -> float:
        xs = [
            abs(float(r.get("rel_demand", 0) or 0)),
            abs(float(r.get("rel_supply", 0) or 0)),
            abs(float(r.get("rel_backlog", 0) or 0)),
        ]
        return max(xs)

    def _absmax(r: Dict[str, Any]) -> float:
        xs = [
            abs(float(r.get("delta_demand", 0) or 0)),
            abs(float(r.get("delta_supply", 0) or 0)),
            abs(float(r.get("delta_backlog", 0) or 0)),
        ]
        return max(xs)

    if sort == "rel_desc":
        deltas.sort(key=_relmax, reverse=True)
    elif sort == "rel_asc":
        deltas.sort(key=_relmax)
    elif sort == "abs_desc":
        deltas.sort(key=_absmax, reverse=True)
    elif sort == "abs_asc":
        deltas.sort(key=_absmax)
    return {"version_id": version_id, "rows": deltas[: max(0, int(limit))]}


@app.get("/plans/{version_id}/compare.csv", response_class=PlainTextResponse)
def get_plan_compare_csv(
    version_id: str,
    violations_only: bool = Query(False),
    sort: str = Query("rel_desc"),
    limit: int = Query(1000),
):
    data = get_plan_compare(version_id, violations_only, sort, limit)
    rows = data.get("rows") or []
    header = [
        "family",
        "period",
        "agg_demand",
        "det_demand",
        "delta_demand",
        "rel_demand",
        "ok_demand",
        "agg_supply",
        "det_supply",
        "delta_supply",
        "rel_supply",
        "ok_supply",
        "agg_backlog",
        "det_backlog",
        "delta_backlog",
        "rel_backlog",
        "ok_backlog",
        "ok",
    ]
    import io
    import csv

    buf = io.StringIO()
    w = csv.DictWriter(buf, fieldnames=header)
    w.writeheader()
    for r in rows:
        w.writerow({k: r.get(k) for k in header})
    try:
        PLAN_EXPORT_COMPARE.labels(mode=sort).inc()
    except Exception:
        pass
    return PlainTextResponse(
        content=buf.getvalue(), media_type="text/csv; charset=utf-8"
    )


@app.get("/plans/{version_id}/schedule.csv", response_class=PlainTextResponse)
def get_plan_schedule_csv(version_id: str):
    """Export a lightweight planned schedule from mrp.json.
    Columns: week, sku, scheduled_receipts, on_hand_start, on_hand_end.
    """
    mrp = db.get_plan_artifact(version_id, "mrp.json") or {}
    rows = list(mrp.get("rows") or [])
    header = [
        "week",
        "sku",
        "scheduled_receipts",
        "on_hand_start",
        "on_hand_end",
    ]
    import io
    import csv

    buf = io.StringIO()
    w = csv.DictWriter(buf, fieldnames=header)
    w.writeheader()
    for r in rows:
        w.writerow(
            {
                "week": r.get("week"),
                "sku": r.get("sku"),
                "scheduled_receipts": r.get("scheduled_receipts"),
                "on_hand_start": r.get("on_hand_start"),
                "on_hand_end": r.get("on_hand_end"),
            }
        )
    try:
        PLAN_EXPORT_SCHEDULE.inc()
    except Exception:
        pass
    return PlainTextResponse(
        content=buf.getvalue(), media_type="text/csv; charset=utf-8"
    )


@app.get("/plans/{version_id}/carryover.csv", response_class=PlainTextResponse)
def get_plan_carryover_csv(version_id: str):
    adj = db.get_plan_artifact(version_id, "sku_week_adjusted.json") or {}
    cov = list(adj.get("carryover") or [])
    header = [
        "family",
        "from_period",
        "to_period",
        "delta_demand",
        "delta_supply",
        "delta_backlog",
        "cap_norm",
        "headroom_prev",
        "headroom_next",
        "cap_norm_prev",
        "cap_norm_next",
    ]
    import io
    import csv

    buf = io.StringIO()
    w = csv.DictWriter(buf, fieldnames=header)
    w.writeheader()
    for r in cov:
        m = r.get("metrics") or {}
        w.writerow(
            {
                "family": r.get("family"),
                "from_period": r.get("from_period"),
                "to_period": r.get("to_period"),
                "delta_demand": m.get("demand"),
                "delta_supply": m.get("supply"),
                "delta_backlog": m.get("backlog"),
                "cap_norm": r.get("cap_norm"),
                "headroom_prev": r.get("headroom_prev"),
                "headroom_next": r.get("headroom_next"),
                "cap_norm_prev": r.get("cap_norm_prev"),
                "cap_norm_next": r.get("cap_norm_next"),
            }
        )
    try:
        PLAN_EXPORT_CARRYOVER.inc()
    except Exception:
        pass
    return PlainTextResponse(
        content=buf.getvalue(), media_type="text/csv; charset=utf-8"
    )<|MERGE_RESOLUTION|>--- conflicted
+++ resolved
@@ -751,13 +751,9 @@
                                 if det_key and det_key in det_to_agg:
                                     target_aggs.add(det_to_agg[det_key])
                             if target_aggs:
-<<<<<<< HEAD
-                                agg_sums: Dict[tuple[str, str], Dict[str, float]] = defaultdict(dict)
-=======
                                 agg_sums: Dict[tuple[str, str], Dict[str, float]] = (
                                     defaultdict(dict)
                                 )
->>>>>>> a3be9cfd
                                 rollup_map = {
                                     "demand": ("demand",),
                                     "supply": ("supply_plan", "supply"),
@@ -782,13 +778,9 @@
                                             continue
                                         try:
                                             cur = agg_sums[agg_key].get(agg_field, 0.0)
-<<<<<<< HEAD
-                                            agg_sums[agg_key][agg_field] = cur + float(val)
-=======
                                             agg_sums[agg_key][agg_field] = cur + float(
                                                 val
                                             )
->>>>>>> a3be9cfd
                                         except Exception:
                                             continue
                                 if agg_sums:
