--- conflicted
+++ resolved
@@ -29,10 +29,7 @@
         <a href="/ui/hierarchy">階層マスタ</a>
         <a href="/ui/planning" title="レガシー画面。Planning Hubへ統合中（/ui/plans 推奨）">集約/詳細計画（レガシー）</a>
         <a href="/ui/plans" title="Planning Hub（推奨入口）">Planning Hub</a>
-<<<<<<< HEAD
-=======
         <a href="https://github.com/miumigy/scpln/blob/main/docs/TERMS-JA.md" target="_blank" title="用語表（GitHub）">用語</a>
->>>>>>> 1f62f761
       </nav>
       <div id="hubBanner" style="display:none; margin-top:8px;">
         <article style="padding:8px 12px;">
