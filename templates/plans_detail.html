{% extends "base.html" %}
{% block content %}
<section>
  <h2>プラン詳細</h2>
  <p class="mono">ヘルプ: <a href="https://github.com/miumigy/scpln/blob/main/docs/AGG_DET_RECONCILIATION_JA.md" target="_blank">整合ガイド（GitHub）</a></p>
  {% if error %}
    <article><mark>エラー</mark><pre class="mono">{{ error }}</pre></article>
  {% else %}
    <p class="mono">version_id={{ version_id }}</p>
    <nav style="display:flex; gap:8px; flex-wrap:wrap; margin:8px 0;">
      <a role="button" class="secondary" data-tab="overview" title="概要" aria-label="概要タブ">Overview</a>
      <a role="button" class="secondary" data-tab="aggregate" title="集約" aria-label="集約タブ">Aggregate</a>
      <a role="button" class="secondary" data-tab="disaggregate" title="詳細展開" aria-label="詳細展開タブ">Disaggregate</a>
      <a role="button" class="secondary" data-tab="schedule" title="予定オーダ" aria-label="予定オーダタブ">Schedule</a>
      <a role="button" class="secondary" data-tab="validate" title="検証" aria-label="検証タブ">Validate</a>
      <a role="button" class="secondary" data-tab="psi" title="PSI" aria-label="PSIタブ">PSI</a>
      <a role="button" class="secondary" data-tab="execute" title="実行" aria-label="実行タブ">Execute</a>
      <a role="button" class="secondary" data-tab="results" title="結果" aria-label="結果タブ">Results</a>
      <a role="button" class="secondary" data-tab="diff" title="差分" aria-label="差分タブ">Diff</a>
    </nav>
    <div id="tab-aggregate" class="tab-pane" style="display:none;">
    <details open>
      <summary>Aggregate（family×period）</summary>
      {% if aggregate and aggregate.rows %}
      <table>
        <thead><tr><th>period</th><th>family</th><th>demand</th><th>supply</th><th>backlog</th><th>capacity_total</th></tr></thead>
        <tbody>
          {% for r in aggregate.rows %}
          <tr>
            <td>{{ r.period }}</td>
            <td>{{ r.family }}</td>
            <td class="mono">{{ r.demand }}</td>
            <td class="mono">{{ r.supply }}</td>
            <td class="mono">{{ r.backlog }}</td>
            <td class="mono">{{ r.capacity_total }}</td>
          </tr>
          {% endfor %}
        </tbody>
      </table>
      {% else %}
      <p>データなし（このPlanの再整合や実行で生成されます）</p>
      {% endif %}
    </details>
    <script>
    (function(){
      function getHeaders(){
        const h = {};
        try { const k = localStorage.getItem('api_key') || ''; if (k) h['X-API-Key'] = k; } catch {}
        return h;
      }
      function applyDiffLinks(){
        try {
          const sort = document.getElementById('diff-sort')?.value || 'rel_desc';
          const viol = document.getElementById('diff-viol')?.checked ? 'true':'false';
          document.querySelectorAll('#rel-list a').forEach(a => {
            if (a && a.getAttribute('href') && a.textContent === 'diff'){
              const href = new URL(a.getAttribute('href'), location.origin);
              href.searchParams.set('violations_only', viol);
              href.searchParams.set('sort', sort);
              a.setAttribute('href', href.pathname + href.search);
            }
          });
        } catch {}
      }
      async function loadRelated(){
        try {
          const sort = document.getElementById('rel-sort')?.value || 'created_desc';
          const limitEl = document.getElementById('rel-limit');
          const limit = Math.max(1, parseInt(limitEl && limitEl.value || '5', 10));
          const base = {{ (version.base_scenario_id or 'null') | tojson | safe }};
          if (!base) return;
          const qs = new URLSearchParams({ base_scenario_id: String(base), limit: String(limit), sort });
          const res = await fetch('/plans/by_base?'+qs.toString(), { headers: getHeaders() });
          if (!res.ok) return;
          const js = await res.json();
          const rows = (js && js.plans) || [];
          const ul = document.getElementById('rel-list');
          if (!ul) return;
          const cur = {{ version_id | tojson | safe }};
          const items = rows.filter(p => p.version_id !== cur).map(p => `<li><a href="/ui/plans/${p.version_id}">${p.version_id}</a> <small>(${p.status||''})</small></li>`);
          ul.innerHTML = items.join('');
        } catch(e) { /* noop */ }
      }
      document.getElementById('rel-apply')?.addEventListener('click', async function(){ await loadRelated(); applyDiffLinks(); });
      document.getElementById('diff-apply')?.addEventListener('click', applyDiffLinks);
      // 初期ロード
      loadRelated().then(applyDiffLinks).catch(()=>{});
    })();
    </script>
    </div>
    <div id="tab-psi" class="tab-pane" style="display:none;">
    <details open>
      <summary>PSI（参照・編集）</summary>
      <div style="display:flex; gap:8px; align-items:end; flex-wrap:wrap; margin:6px 0;">
        <label>level
          <select id="psiLevel">
            <option value="aggregate">aggregate（family×period）</option>
            <option value="det">detail（sku×week）</option>
          </select>
        </label>
        <label>q<input id="psiQ" type="search" placeholder="フィルタ（テキスト）"></label>
        <label>limit<input id="psiLimit" type="number" min="10" value="200"></label>
        <button id="psiReload" type="button">再読込</button>
        <button id="psiSave" type="button" class="secondary">変更を保存</button>
        <button id="psiRecon" type="button">適用して整合を実行</button>
        <a id="psiCsvExport" class="secondary" href="#" download>Export CSV</a>
        <label style="margin-left:8px;">ロック
          <select id="psiLockMode">
            <option value="">(なし)</option>
            <option value="lock">lock</option>
            <option value="unlock">unlock</option>
            <option value="toggle">toggle</option>
          </select>
        </label>
        <button id="psiLockCell" type="button" class="secondary">Lock cell</button>
        <button id="psiUnlockCell" type="button" class="secondary">Unlock cell</button>
        <button id="psiUnlockAll" type="button" class="secondary">Unlock all</button>
        <small class="mono" id="psiMeta"></small>
      </div>
      <div style="overflow:auto;">
        <table id="tblPSI" style="min-width:960px;"></table>
      </div>
      <details>
        <summary>再整合オプション（adjusted/MRP）</summary>
        <div class="grid" style="align-items:end;">
          <label><input type="checkbox" id="psiAdj"> apply_adjusted</label>
          <label><input type="checkbox" id="psiMRP"> recalc_mrp</label>
          <label>lt_unit
            <select id="psiLtUnit">
              <option value="day" selected>day</option>
              <option value="week">week</option>
            </select>
          </label>
          <label>weeks<input type="number" id="psiWeeks" min="1" value="4"></label>
          <label>cutover_date<input type="date" id="psiCutover"></label>
          <label>recon_window_days<input type="number" id="psiRwd" min="0"></label>
          <label>anchor_policy
            <select id="psiAnchor">
              <option value="">(未指定)</option>
              <option value="DET_near">DET_near</option>
              <option value="AGG_far">AGG_far</option>
              <option value="blend">blend</option>
            </select>
          </label>
          <label>tol_abs<input type="number" step="0.000001" id="psiTolAbs" placeholder="1e-6"></label>
          <label>tol_rel<input type="number" step="0.000001" id="psiTolRel" placeholder="1e-6"></label>
          <label>calendar_mode
            <select id="psiCal">
              <option value="">(未指定)</option>
              <option value="simple">simple</option>
              <option value="iso">iso</option>
            </select>
          </label>
          <label>carryover
            <select id="psiCarry">
              <option value="">(未指定)</option>
              <option value="auto">auto</option>
              <option value="prev">prev</option>
              <option value="next">next</option>
              <option value="both">both</option>
            </select>
          </label>
          <label>carryover_split<input type="number" min="0" max="1" step="0.05" id="psiCarrySplit"></label>
          <label>input_dir<input type="text" id="psiInputDir" value="samples/planning"></label>
        </div>
        <p class="mono">注: adjusted 実行には anchor_policy と cutover_date の指定が必要です。MRP再計算は apply_adjusted と組み合わせます。</p>
      </details>
      <details>
        <summary>Weights（CSVインポート）</summary>
        <p class="mono">ヘッダ付き: key,weight（または week,sku,weight）。key例: det:week=2025-W01,sku=SKU1</p>
        <textarea id="psiWeightsCsv" rows="4" placeholder="key,weight\ndet:week=2025-W01,sku=SKU1,1\ndet:week=2025-W01,sku=SKU2,2"></textarea>
        <div>
          <button id="psiWeightsApply" type="button">Weightsを適用</button>
        </div>
      </details>
      <details>
        <summary>分配オプション（Aggregate→Detail）</summary>
        <div class="grid" style="align-items:end;">
          <label>weight_mode
            <select id="psiWeight">
              <option value="current" selected>current（現値比例）</option>
              <option value="equal">equal（均等）</option>
              <option value="demand">demandに比例</option>
              <option value="supply_plan">supply_planに比例</option>
            </select>
          </label>
          <label>round demand
            <input type="number" id="psiRoundDemand" placeholder="step（例: 1）">
          </label>
          <label>round supply_plan
            <input type="number" id="psiRoundSupply" placeholder="step（例: 1）">
          </label>
          <label>round backlog
            <input type="number" id="psiRoundBacklog" placeholder="step（例: 1）">
          </label>
        </div>
        <p class="mono">注: Aggregateを保存した時に適用。step指定時は最寄りの倍数に丸めます（総和は再スケール）。</p>
      </details>
      <details>
        <summary>CSVインポート（ヘッダ付き, 既定列のみ）</summary>
        <p class="mono">aggregate: period,family,demand,supply,backlog ｜ det: week,sku,demand,supply_plan,backlog,on_hand_start,on_hand_end</p>
        <textarea id="psiCsvText" rows="6" placeholder="CSVを貼り付け"></textarea>
        <div>
          <button id="psiCsvApply" type="button">CSVを適用（保存）</button>
        </div>
      </details>
      <details>
        <summary>監査ログ（直近）</summary>
        <div style="display:flex; gap:8px; align-items:end; flex-wrap:wrap; margin:6px 0;">
          <label>level
            <select id="psiAuditLevel">
              <option value="">(全て)</option>
              <option value="aggregate">aggregate</option>
              <option value="det">det</option>
            </select>
          </label>
          <label>q<input id="psiAuditQ" type="search" placeholder="フィルタ（テキスト）"></label>
          <label>limit<input id="psiAuditLimit" type="number" min="10" value="200"></label>
          <button id="psiAuditReload" type="button">再読込</button>
        </div>
        <div style="overflow:auto; max-height:320px;">
          <table id="tblPSIAudit" style="min-width:960px;"></table>
        </div>
      </details>
      <details>
        <summary>Lock Manager（検索・一括操作）</summary>
        <div style="display:flex; gap:8px; align-items:end; flex-wrap:wrap; margin:6px 0;">
          <label>family<input id="lmFamily" type="text" placeholder="family"></label>
          <label>week_prefix<input id="lmWeek" type="text" placeholder="YYYY-W"></label>
          <label>field
            <select id="lmField">
              <option value="">(any)</option>
              <option value="demand">demand</option>
              <option value="supply_plan">supply_plan</option>
              <option value="backlog">backlog</option>
              <option value="on_hand_start">on_hand_start</option>
              <option value="on_hand_end">on_hand_end</option>
            </select>
          </label>
          <button id="lmLoad" type="button">Load locks</button>
          <button id="lmLockFiltered" type="button" class="secondary">Lock filtered</button>
          <button id="lmUnlockFiltered" type="button" class="secondary">Unlock filtered</button>
          <button id="lmUnlockSelected" type="button">Unlock selected</button>
        </div>
        <div style="overflow:auto; max-height:260px;">
          <table id="tblLocks" style="min-width:960px;"></table>
        </div>
      </details>
      <details>
        <summary>承認ワークフロー</summary>
        <div style="display:flex; gap:8px; align-items:end; flex-wrap:wrap; margin:6px 0;">
          <label>note<input id="psiSubmitNote" type="text" placeholder="提出メモ"></label>
          <button id="psiSubmit" type="button">Submit（提出）</button>
          <label><input type="checkbox" id="psiApproveRecon"> 承認後に整合実行</label>
          <button id="psiApprove" type="button" class="secondary">Approve（承認）</button>
          <small class="mono">注: ApproveにはAPIキーが必要です（localStorage.api_key）。</small>
        </div>
        <div style="margin-top:6px;">
          <button id="psiShowDiff" type="button" class="secondary">Diffを表示</button>
          <div id="psiDiff" class="mono" style="margin-top:6px;"></div>
        </div>
      </details>
      <p class="mono" id="psiNote">注: PSIの編集は一時オーバレイとして保存され、[適用して整合を実行]で差分ログが更新されます（MVP）。</p>
    </details>
    <script>
    (function(){
      const ver = {{ version_id | tojson | safe }};
      const tbl = document.getElementById('tblPSI');
      function getHeaders(){
        const h = {'Content-Type':'application/json'};
        try { const k = localStorage.getItem('api_key') || ''; if (k) h['X-API-Key'] = k; } catch {}
        return h;
      }
      const levelEl = document.getElementById('psiLevel');
      const qEl = document.getElementById('psiQ');
      const limEl = document.getElementById('psiLimit');
      const metaEl = document.getElementById('psiMeta');
      const lockEl = document.getElementById('psiLockMode');
      const pending = new Map(); // key+field -> value
      let locks = new Set();
      function mkKey(level, r){ return level==='aggregate' ? `agg:period=${r.period},family=${r.family}` : `det:week=${r.week},sku=${r.sku}`; }
      function colSpec(level){
        if (level==='aggregate'){
          return [
            {k:'period', ro:true}, {k:'family', ro:true},
            {k:'demand'}, {k:'supply'}, {k:'backlog'}
          ];
        }
        return [
          {k:'week', ro:true}, {k:'sku', ro:true},
          {k:'demand'}, {k:'supply_plan'}, {k:'backlog'}, {k:'on_hand_start'}, {k:'on_hand_end'}
        ];
      }
      function fmt(n){ if(n===null||n===undefined||n==='') return ''; const x=Number(n); return Number.isFinite(x)? String(x): String(n); }
      function render(level, rows){
        const cols = colSpec(level);
        const thead = '<thead><tr>'+cols.map(c=>`<th>${c.k}</th>`).join('')+`<th>lock</th></tr></thead>`;
        const body = rows.map(r=>{
          const k = mkKey(level,r);
          const rowLocked = locks.has(k);
      const tds = cols.map(c=>{
          const val = r[c.k];
          const ro = c.ro || rowLocked || locks.has(`${k}:field=${c.k}`);
          const attr = ro? 'data-ro="1"' : 'contenteditable';
            const cls = ro? 'class="ro"' : '';
            const dv = fmt(val);
            return `<td ${attr} ${cls} data-field="${c.k}" data-key="${k}" data-value="${dv}">${dv}</td>`;
          }).join('');
          const lk = rowLocked? 'checked' : '';
          return `<tr>${tds}<td><input type="checkbox" class="psi-lock" data-key="${k}" ${lk}></td></tr>`;
        }).join('');
        tbl.innerHTML = thead + '<tbody>'+body+'</tbody>';
        // 変更検知
        tbl.querySelectorAll('td[contenteditable]').forEach(td=>{
          td.addEventListener('focus', ev=>{ window.__psiLastCell = ev.currentTarget; });
          td.addEventListener('blur', ev=>{
            const el = ev.currentTarget; const key = el.getAttribute('data-key'); const f = el.getAttribute('data-field');
            const before = el.getAttribute('data-value')||''; const after = el.textContent.trim();
            if (after===before){ el.classList.remove('dirty'); pending.delete(key+"::"+f); return; }
            el.classList.add('dirty'); pending.set(key+"::"+f, after);
          });
        });
      }
      async function load(){
        const level = levelEl.value; const q = (qEl.value||'').trim(); const limit = parseInt(limEl.value||'200',10);
        const url = new URL(`/plans/${ver}/psi`, location.origin);
        url.searchParams.set('level', level); if(q) url.searchParams.set('q', q); url.searchParams.set('limit', String(limit)); url.searchParams.set('offset', '0');
        const res = await fetch(url.toString()); if(!res.ok) return;
        const js = await res.json(); locks = new Set(js.locks||[]);
        metaEl.textContent = `rows=${js.total}`;
        render(js.level, js.rows||[]);
        const a = document.getElementById('psiCsvExport');
        if (a){ const u = new URL(`/plans/${ver}/psi.csv`, location.origin); u.searchParams.set('level', level); a.setAttribute('href', u.toString()); a.setAttribute('download', `psi_${level}_${ver}.csv`); }
      }
      async function save(){
        const level = levelEl.value;
        // 変更を行単位にまとめる
        const grouped = new Map();
        for (const [kf, val] of pending.entries()){
          const [key, field] = kf.split('::');
          const g = grouped.get(key) || { key: {}, fields: {} };
          // keyを復元
          if (key.startsWith('agg:')){
            const m = /period=([^,]+),family=(.+)$/.exec(key); if (m){ g.key.period=m[1]; g.key.family=m[2]; }
          } else {
            const m = /week=([^,]+),sku=(.+)$/.exec(key); if (m){ g.key.week=m[1]; g.key.sku=m[2]; }
          }
          g.fields[field] = (val==='')? null : Number(val);
          grouped.set(key, g);
        }
        const edits = Array.from(grouped.values());
        const lock = lockEl.value || undefined;
        // 分配オプション（aggregate時のみ）
        let distribute = undefined;
        if (level === 'aggregate'){
          const wm = document.getElementById('psiWeight');
          const rd = document.getElementById('psiRoundDemand');
          const rs = document.getElementById('psiRoundSupply');
          const rb = document.getElementById('psiRoundBacklog');
          const round = {};
          if (rd && rd.value) round['demand'] = { mode:'nearest', step: Number(rd.value) };
          if (rs && rs.value) round['supply_plan'] = { mode:'nearest', step: Number(rs.value) };
          if (rb && rb.value) round['backlog'] = { mode:'nearest', step: Number(rb.value) };
          distribute = { weight_mode: (wm && wm.value)||'current', round };
        }
        if (edits.length===0 && !lock){ return; }
        const body = { level, edits, lock };
        if (distribute) body['distribute'] = distribute;
        const res = await fetch(`/plans/${ver}/psi`, { method:'PATCH', headers:getHeaders(), body: JSON.stringify(body) });
        if (!res.ok){ alert('save failed'); return; }
        pending.clear(); await load();
      }
      async function recon(){
        const body = {};
        const adj = document.getElementById('psiAdj');
        const mrp = document.getElementById('psiMRP');
        const lt = document.getElementById('psiLtUnit');
        const w = document.getElementById('psiWeeks');
        const cut = document.getElementById('psiCutover');
        const rwd = document.getElementById('psiRwd');
        const anc = document.getElementById('psiAnchor');
        const ta = document.getElementById('psiTolAbs');
        const tr = document.getElementById('psiTolRel');
        const cal = document.getElementById('psiCal');
        const cov = document.getElementById('psiCarry');
        const csv = document.getElementById('psiCarrySplit');
        const idir = document.getElementById('psiInputDir');
        body.apply_adjusted = !!(adj && adj.checked);
        body.recalc_mrp = !!(mrp && mrp.checked);
        body.lt_unit = lt ? lt.value : 'day';
        body.weeks = w ? Number(w.value||4) : 4;
        body.cutover_date = cut && cut.value ? cut.value : undefined;
        body.recon_window_days = rwd && rwd.value!=='' ? Number(rwd.value) : undefined;
        body.anchor_policy = anc && anc.value ? anc.value : undefined;
        body.tol_abs = ta && ta.value!=='' ? Number(ta.value) : undefined;
        body.tol_rel = tr && tr.value!=='' ? Number(tr.value) : undefined;
        body.calendar_mode = cal && cal.value ? cal.value : undefined;
        body.carryover = cov && cov.value ? cov.value : undefined;
        body.carryover_split = csv && csv.value!=='' ? Number(csv.value) : undefined;
        body.input_dir = idir && idir.value ? idir.value : 'samples/planning';
        const res = await fetch(`/plans/${ver}/psi/reconcile`, { method:'POST', headers:getHeaders(), body: JSON.stringify(body) });
        if (!res.ok){ alert('reconcile failed'); return; }
        const js = await res.json();
        alert('reconciled: violations='+(js.summary && (js.summary.violations||js.summary.tol_violations||0)));
      }
      document.getElementById('psiReload')?.addEventListener('click', load);
      document.getElementById('psiSave')?.addEventListener('click', save);
      document.getElementById('psiRecon')?.addEventListener('click', recon);
      function lockCell(mode){
        const el = window.__psiLastCell; if (!el){ alert('セルを選択してください'); return; }
        const key = el.getAttribute('data-key'); const f = el.getAttribute('data-field');
        if (!key || !f){ return; }
        const lock_keys = [`${key}:field=${f}`];
        fetch(`/plans/${ver}/psi`, { method:'PATCH', headers:getHeaders(), body: JSON.stringify({ level: levelEl.value, edits: [], lock: mode, lock_keys }) })
          .then(()=> load());
      }
      document.getElementById('psiLockCell')?.addEventListener('click', ()=> lockCell('lock'));
      document.getElementById('psiUnlockCell')?.addEventListener('click', ()=> lockCell('unlock'));
      document.getElementById('psiUnlockAll')?.addEventListener('click', async ()=>{
        const keys = Array.from(locks);
        if (!keys.length) return;
        await fetch(`/plans/${ver}/psi`, { method:'PATCH', headers:getHeaders(), body: JSON.stringify({ level: levelEl.value, edits: [], lock: 'unlock', lock_keys: keys }) });
        await load();
      });
      document.getElementById('psiCsvApply')?.addEventListener('click', async function(){
        const level = levelEl.value;
        const ta = document.getElementById('psiCsvText'); const txt = (ta && ta.value)||''; if(!txt.trim()) return;
        const lines = txt.trim().split(/\r?\n/); if(lines.length<2){ alert('ヘッダ+1行以上が必要です'); return; }
        const header = lines[0].split(',').map(s=>s.trim());
        const idx = (name)=> header.indexOf(name);
        const edits = [];
        for (let i=1;i<lines.length;i++){
          const cols = lines[i].split(',');
          if (level==='aggregate'){
            const key = { period: cols[idx('period')], family: cols[idx('family')] };
            const fields = {};
            ['demand','supply','backlog'].forEach(k=>{ const j = idx(k); if(j>=0){ const v = cols[j].trim(); fields[k] = v===''? null: Number(v); }});
            edits.push({ key, fields });
          } else {
            const key = { week: cols[idx('week')], sku: cols[idx('sku')] };
            const fields = {};
            ['demand','supply_plan','backlog','on_hand_start','on_hand_end'].forEach(k=>{ const j = idx(k); if(j>=0){ const v = cols[j].trim(); fields[k] = v===''? null: Number(v); }});
            edits.push({ key, fields });
          }
        }
        const res = await fetch(`/plans/${ver}/psi`, { method:'PATCH', headers:getHeaders(), body: JSON.stringify({ level, edits }) });
        if (!res.ok){ alert('CSV適用に失敗しました'); return; }
        ta.value=''; await load();
      });
      async function loadAudit(){
        const level = document.getElementById('psiAuditLevel')?.value || '';
        const q = (document.getElementById('psiAuditQ')?.value||'').trim();
        const limit = Number(document.getElementById('psiAuditLimit')?.value||'200');
        const url = new URL(`/plans/${ver}/psi/audit`, location.origin);
        if (level) url.searchParams.set('level', level); if (q) url.searchParams.set('q', q); url.searchParams.set('limit', String(limit));
        const res = await fetch(url.toString()); if (!res.ok) return;
        const js = await res.json();
        const rows = js.events||[];
        const tblA = document.getElementById('tblPSIAudit'); if(!tblA) return;
        const head = '<thead><tr><th>ts</th><th>level</th><th>type</th><th>key(s)</th><th>fields/lock</th></tr></thead>';
        const body = rows.map(r=>{
          const ts = r.ts? new Date(Number(r.ts)).toISOString(): '';
          const typ = r.lock ? 'lock' : 'edit';
          const keys = r.keys? JSON.stringify(r.keys): JSON.stringify(r.key);
          const meta = r.lock? r.lock : JSON.stringify(r.fields);
          return `<tr><td class="mono">${ts}</td><td class="mono">${r.level||''}</td><td class="mono">${typ}</td><td class="mono">${keys||''}</td><td class="mono">${meta||''}</td></tr>`;
        }).join('');
        tblA.innerHTML = head + '<tbody>'+body+'</tbody>';
      }
      document.getElementById('psiAuditReload')?.addEventListener('click', loadAudit);
      document.getElementById('psiSubmit')?.addEventListener('click', async function(){
        const note = (document.getElementById('psiSubmitNote')?.value)||'';
        const res = await fetch(`/plans/${ver}/psi/submit`, { method:'POST', headers:getHeaders(), body: JSON.stringify({ note }) });
        if (!res.ok){ alert('submit failed'); return; }
        alert('submitted');
      });
      document.getElementById('psiApprove')?.addEventListener('click', async function(){
        const auto = !!(document.getElementById('psiApproveRecon')?.checked);
        const res = await fetch(`/plans/${ver}/psi/approve`, { method:'POST', headers:getHeaders(), body: JSON.stringify({ auto_reconcile: auto }) });
        if (!res.ok){ alert('approve failed'); return; }
        alert('approved');
      });
      document.getElementById('psiShowDiff')?.addEventListener('click', async function(){
        const res = await fetch(`/plans/${ver}/psi/diff`); if(!res.ok) return;
        const js = await res.json();
        const d = document.getElementById('psiDiff'); if (!d) return;
        d.textContent = `agg changed=${js.aggregate.changed} delta=${JSON.stringify(js.aggregate.delta)} | det changed=${js.detail.changed} delta=${JSON.stringify(js.detail.delta)}`;
      });
      document.getElementById('psiWeightsApply')?.addEventListener('click', async function(){
        const ta = document.getElementById('psiWeightsCsv'); const txt = (ta && ta.value) || '';
        if (!txt.trim()) return;
        const res = await fetch(`/plans/${ver}/psi/weights`, { method:'POST', headers:getHeaders(), body: JSON.stringify({ csv: txt }) });
        if (!res.ok){ alert('weights failed'); return; }
        alert('weights applied');
      });
<<<<<<< HEAD
=======
      // Lock Manager
      async function loadLocks(){
        const fam = (document.getElementById('lmFamily')?.value)||'';
        const wk = (document.getElementById('lmWeek')?.value)||'';
        const fd = (document.getElementById('lmField')?.value)||'';
        const url = new URL(`/plans/${ver}/psi/locks_detail`, location.origin);
        if (fam) url.searchParams.set('family', fam);
        if (wk) url.searchParams.set('week_prefix', wk);
        if (fd) url.searchParams.set('field', fd);
        const res = await fetch(url.toString()); if (!res.ok) return;
        const js = await res.json(); const rows = js.rows||[];
        const head = '<thead><tr><th><input type="checkbox" id="lmAll"></th><th>type</th><th>family</th><th>week</th><th>sku</th><th>field</th><th>key</th></tr></thead>';
        const body = rows.map(r=>`<tr><td><input type="checkbox" class="lmRow" data-key="${r.key}"></td><td class="mono">${r.type||''}</td><td class="mono">${r.family||''}</td><td class="mono">${r.week||''}</td><td class="mono">${r.sku||''}</td><td class="mono">${r.field||''}</td><td class="mono">${r.key}</td></tr>`).join('');
        document.getElementById('tblLocks').innerHTML = head + '<tbody>'+body+'</tbody>';
        document.getElementById('lmAll')?.addEventListener('change', (ev)=>{
          const on = ev.currentTarget.checked; document.querySelectorAll('.lmRow').forEach(cb=>{ cb.checked = on; });
        });
      }
      async function opLocks(action){
        const fam = (document.getElementById('lmFamily')?.value)||'';
        const wk = (document.getElementById('lmWeek')?.value)||'';
        const fd = (document.getElementById('lmField')?.value)||'';
        const keys = Array.from(document.querySelectorAll('.lmRow:checked')).map(el=>el.getAttribute('data-key')).filter(Boolean);
        const url = action==='lock' ? `/plans/${ver}/psi/locks/lock` : `/plans/${ver}/psi/locks/unlock`;
        const body = { level:'det' };
        if (fam) body.family = fam; if (wk) body.week_prefix = wk; if (fd) body.field = fd;
        if (keys.length) body.keys = keys;
        const res = await fetch(url, { method:'POST', headers:getHeaders(), body: JSON.stringify(body) });
        if (!res.ok){ alert(`${action} failed`); return; }
        await loadLocks(); await load();
      }
      document.getElementById('lmLoad')?.addEventListener('click', loadLocks);
      document.getElementById('lmLockFiltered')?.addEventListener('click', ()=> opLocks('lock'));
      document.getElementById('lmUnlockFiltered')?.addEventListener('click', ()=> opLocks('unlock'));
      document.getElementById('lmUnlockSelected')?.addEventListener('click', async ()=>{
        const keys = Array.from(document.querySelectorAll('.lmRow:checked')).map(el=>el.getAttribute('data-key')).filter(Boolean);
        if (!keys.length) return;
        await fetch(`/plans/${ver}/psi/locks/unlock`, { method:'POST', headers:getHeaders(), body: JSON.stringify({ level:'det', keys }) });
        await loadLocks(); await load();
      });
>>>>>>> 664021c5
      // チェックでロックトグル（即時反映ではなく保存時にlockModeが指定されている場合に反映）
      tbl.addEventListener('change', ev=>{
        const t = ev.target; if (!t || !t.classList || !t.classList.contains('psi-lock')) return;
        // ロック/解除は保存時に lockMode が空だと反映されないので、toggleを既定に案内
        if (!lockEl.value) lockEl.value = 'toggle';
      });
      // 初期ロード
      load().catch(()=>{});
    })();
    </script>
    </div>

    <div id="tab-disaggregate" class="tab-pane" style="display:none;">
    <details open>
      <summary>Disaggregate（SKU×week）</summary>
      <div style="display:flex; gap:8px; align-items:center; flex-wrap:wrap; margin:6px 0;">
        <input id="skuFilter" type="search" placeholder="SKUフィルタ（部分一致）" aria-label="SKUフィルタ（部分一致）">
        <input id="weekFilter" type="search" placeholder="週フィルタ（例: 2025-W01）" aria-label="週フィルタ（例: 2025-W01）">
        <small class="mono" id="disaggMeta"></small>
        <small class="mono">表示は先頭200件（全{{ disagg_total or 0 }}件）</small>
      </div>
      {% if disagg_rows %}
      <table id="tblDisagg">
        <thead><tr><th>week</th><th>sku</th><th>demand</th><th>supply_plan</th><th>backlog</th><th>on_hand_start</th><th>on_hand_end</th></tr></thead>
        <tbody>
          {% for r in disagg_rows %}
          <tr>
            <td class="mono">{{ r.week }}</td>
            <td class="mono">{{ r.sku }}</td>
            <td class="mono">{{ r.demand }}</td>
            <td class="mono">{{ r.supply_plan }}</td>
            <td class="mono">{{ r.backlog }}</td>
            <td class="mono">{{ r.on_hand_start }}</td>
            <td class="mono">{{ r.on_hand_end }}</td>
          </tr>
          {% endfor %}
        </tbody>
      </table>
      {% else %}
      <p>データなし（このPlanの実行で生成されます）</p>
      {% endif %}
    </details>
    </div>

    <div id="tab-schedule" class="tab-pane" style="display:none;">
    <details open>
      <summary>予定オーダ（Scheduled Receipts）</summary>
      <div class="mono" style="display:flex; gap:8px; align-items:center; flex-wrap:wrap; margin:6px 0;">
        <input id="schedSku" type="search" placeholder="SKUフィルタ（部分一致）" aria-label="SKUフィルタ（部分一致）">
        <input id="schedWeek" type="search" placeholder="週フィルタ（例: 2025-W01）" aria-label="週フィルタ（例: 2025-W01）">
        <small id="schedMeta"></small>
        <a class="secondary" href="/plans/{{ version_id }}/schedule.csv" target="_blank">schedule.csv</a>
        <button type="button" class="secondary copy" data-href="/plans/{{ version_id }}/schedule.csv" title="URLをコピー" aria-label="schedule.csv のURLをコピー">copy</button>
        <small>表示は先頭200件（全{{ schedule_total or 0 }}件）</small>
      </div>
      {% if schedule_rows %}
      <table id="tblSchedule">
        <thead><tr><th>week</th><th>sku</th><th>scheduled_receipts</th><th>on_hand_start</th><th>on_hand_end</th></tr></thead>
        <tbody>
          {% for r in schedule_rows %}
          <tr>
            <td class="mono">{{ r.week }}</td>
            <td class="mono">{{ r.sku }}</td>
            <td class="mono">{{ r.scheduled_receipts }}</td>
            <td class="mono">{{ r.on_hand_start }}</td>
            <td class="mono">{{ r.on_hand_end }}</td>
          </tr>
          {% endfor %}
        </tbody>
      </table>
      {% else %}
      <p>データなし（このPlanの実行で生成されます）</p>
      {% endif %}
    </details>
    </div>

    <div id="tab-validate" class="tab-pane" style="display:none;">
    <details open>
      <summary>検証（MVP）</summary>
      {% if validate %}
      <div class="grid" style="grid-template-columns: repeat(3, minmax(180px, 1fr)); gap:8px;">
        <article>
          <header>Tol違反（before/after）</header>
          <strong class="mono">{{ validate.tol_violations_before if validate.tol_violations_before is not none else '-' }} → {{ validate.tol_violations_after if validate.tol_violations_after is not none else '-' }}</strong>
          <footer><a class="secondary" href="/plans/{{ version_id }}/compare?violations_only=true&sort=rel_desc&limit=200" target="_blank">compare (violations)</a></footer>
        </article>
        <article>
          <header>負在庫行数</header>
          <strong class="mono">{{ validate.neg_inventory_rows or 0 }}</strong>
          <footer><em class="mono">mrp rows={{ validate.mrp_total_rows or 0 }}</em></footer>
        </article>
        <article>
          <header>予定受入の小数行</header>
          <strong class="mono">{{ validate.fractional_receipts_rows or 0 }}</strong>
        </article>
        <article>
          <header>能力超過（週）</header>
          <strong class="mono">{{ validate.capacity_over_weeks or 0 }}</strong>
          <footer><em class="mono">weekly rows={{ validate.weekly_total_rows or 0 }}</em></footer>
        </article>
      </div>
      {% else %}
      <p>データなし（Planの実行後に検証が有効になります）</p>
      {% endif %}
    </details>
    </div>
    <div id="tab-execute" class="tab-pane" style="display:none;">
    <details open>
      <summary>再整合（パラメータ指定）</summary>
      <form method="post" action="/ui/plans/{{ version_id }}/reconcile">
        <div class="grid">
          <label>cutover_date<input type="date" name="cutover_date" value="{{ version.cutover_date or '' }}"></label>
          <label>recon_window_days<input type="number" name="recon_window_days" min="0" value="{{ version.recon_window_days or '' }}"></label>
          <label>anchor_policy
            <select name="anchor_policy">
              <option value="">(未指定)</option>
              <option value="DET_near">DET_near</option>
              <option value="AGG_far">AGG_far</option>
              <option value="blend">blend</option>
            </select>
          </label>
          <label>tol_abs<input type="number" step="0.000001" name="tol_abs" placeholder="既定=1e-6"></label>
          <label>tol_rel<input type="number" step="0.000001" name="tol_rel" placeholder="既定=1e-6"></label>
          <label>calendar_mode
            <select name="calendar_mode">
              <option value="">(未指定)</option>
              <option value="simple">simple</option>
              <option value="iso">iso</option>
            </select>
          </label>
          <label>carryover
            <select name="carryover">
              <option value="">(未指定)</option>
              <option value="auto">auto</option>
              <option value="prev">prev</option>
              <option value="next">next</option>
              <option value="both">both</option>
            </select>
          </label>
          <label>carryover_split<input type="number" min="0" max="1" step="0.05" name="carryover_split"></label>
          <label>input_dir<input type="text" name="input_dir" value="samples/planning"></label>
          <label>apply_adjusted<input type="checkbox" name="apply_adjusted" value="1"></label>
          <label>weeks<input type="number" name="weeks" min="1" value="4"></label>
          <label>lt_unit
            <select name="lt_unit">
              <option value="day" selected>day</option>
              <option value="week">week</option>
            </select>
          </label>
        </div>
        <button type="submit" aria-label="再整合を実行">再整合を実行</button>
      </form>
    </details>

    <details>
      <summary>統合Run（新規バージョン作成）</summary>
      <form method="post" action="/ui/plans/run">
        <div class="grid" style="align-items:end;">
          <label>input_dir<input type="text" name="input_dir" value="samples/planning"></label>
          <label>weeks<input type="number" name="weeks" min="1" value="4"></label>
          <label>lt_unit
            <select name="lt_unit">
              <option value="day" selected>day</option>
              <option value="week">week</option>
            </select>
          </label>
          <label>cutover_date<input type="date" name="cutover_date"></label>
          <label>recon_window_days<input type="number" name="recon_window_days" min="0"></label>
          <label>anchor_policy
            <select name="anchor_policy">
              <option value="">(未指定)</option>
              <option value="DET_near">DET_near</option>
              <option value="AGG_far">AGG_far</option>
              <option value="blend">blend</option>
            </select>
          </label>
          <label>tol_abs<input type="number" step="0.000001" name="tol_abs" placeholder="既定=1e-6"></label>
          <label>tol_rel<input type="number" step="0.000001" name="tol_rel" placeholder="既定=1e-6"></label>
          <label>calendar_mode
            <select name="calendar_mode">
              <option value="">(未指定)</option>
              <option value="simple">simple</option>
              <option value="iso">iso</option>
            </select>
          </label>
          <label>carryover
            <select name="carryover">
              <option value="">(未指定)</option>
              <option value="auto">auto</option>
              <option value="prev">prev</option>
              <option value="next">next</option>
              <option value="both">both</option>
            </select>
          </label>
          <label>carryover_split<input type="number" min="0" max="1" step="0.05" name="carryover_split"></label>
          <label>apply_adjusted<input type="checkbox" name="apply_adjusted" value="1"></label>
        </div>
        <button type="submit" aria-label="即時実行">Run Now（即時実行）</button>
      </form>
      <form id="queue-run-form" style="margin-top:8px;" onsubmit="return queueRunViaRunsApi(event)">
        <div class="grid" style="align-items:end;">
          <label>input_dir<input type="text" name="input_dir" value="samples/planning"></label>
          <label>weeks<input type="number" name="weeks" min="1" value="4"></label>
          <label>lt_unit
            <select name="lt_unit">
              <option value="day" selected>day</option>
              <option value="week">week</option>
            </select>
          </label>
          <label>cutover_date<input type="date" name="cutover_date"></label>
          <label>recon_window_days<input type="number" name="recon_window_days" min="0"></label>
          <label>anchor_policy
            <select name="anchor_policy">
              <option value="">(未指定)</option>
              <option value="DET_near">DET_near</option>
              <option value="AGG_far">AGG_far</option>
              <option value="blend">blend</option>
            </select>
          </label>
          <label>apply_adjusted<input type="checkbox" name="apply_adjusted" value="1"></label>
        </div>
        <button type="submit" class="secondary" aria-label="ジョブ投入">Queue Job（ジョブ投入）</button>
        <p class="mono">ジョブ投入後は <a href="/ui/jobs" target="_blank">/ui/jobs</a> で進捗を確認できます。</p>
      </form>
      <script>
      async function queueRunViaRunsApi(ev){
        ev.preventDefault();
        try{
          const f = document.getElementById('queue-run-form');
          const fd = new FormData(f);
          function val(name){ const v = fd.get(name); return (v===null||v==='')?undefined:String(v); }
          function valNum(name){ const v = val(name); return v===undefined?undefined:Number(v); }
          function valBool(name){ return fd.get(name) ? true : false; }
          const body = {
            pipeline: 'integrated',
            async: true,
            options: {
              input_dir: val('input_dir') || 'samples/planning',
              weeks: valNum('weeks')||4,
              lt_unit: val('lt_unit')||'day',
              cutover_date: val('cutover_date')||undefined,
              recon_window_days: valNum('recon_window_days'),
              anchor_policy: val('anchor_policy')||undefined,
              apply_adjusted: valBool('apply_adjusted')
            }
          };
          const res = await fetch('/runs', { method:'POST', headers:{'Content-Type':'application/json'}, body: JSON.stringify(body) });
          if (!res.ok){
            const txt = await res.text();
            alert('queue failed: '+txt);
            return false;
          }
          const data = await res.json();
          if (data && data.location){ window.location.href = data.location; }
          else { alert('queued'); }
        }catch(e){ alert('queue failed'); }
        return false;
      }
      </script>
    </details>

    <details>
      <summary>Plan & Run（自動補完・新規バージョン作成）</summary>
      <form method="post" action="/ui/plans/{{ version_id }}/plan_run_auto" style="display:flex; gap:8px; align-items:end; flex-wrap:wrap;">
        <label>input_dir<input type="text" name="input_dir" value="samples/planning"></label>
        <label>weeks<input type="number" name="weeks" min="1" value="4"></label>
        <label>lt_unit
          <select name="lt_unit">
            <option value="day" selected>day</option>
            <option value="week">week</option>
          </select>
        </label>
        <label>cutover_date<input type="date" name="cutover_date"></label>
        <label>recon_window_days<input type="number" name="recon_window_days" min="0"></label>
        <label>anchor_policy
          <select name="anchor_policy">
            <option value="">(未指定)</option>
            <option value="DET_near">DET_near</option>
            <option value="AGG_far">AGG_far</option>
            <option value="blend">blend</option>
          </select>
        </label>
        <label>tol_abs<input type="number" step="0.000001" name="tol_abs" placeholder="既定=1e-6"></label>
        <label>tol_rel<input type="number" step="0.000001" name="tol_rel" placeholder="既定=1e-6"></label>
        <label>calendar_mode
          <select name="calendar_mode">
            <option value="">(未指定)</option>
            <option value="simple">simple</option>
            <option value="iso">iso</option>
          </select>
        </label>
        <label>carryover
          <select name="carryover">
            <option value="">(未指定)</option>
            <option value="auto">auto</option>
            <option value="prev">prev</option>
            <option value="next">next</option>
            <option value="both">both</option>
          </select>
        </label>
        <label>carryover_split<input type="number" min="0" max="1" step="0.05" name="carryover_split"></label>
        <label><input type="checkbox" name="apply_adjusted" value="1"> 調整後DETも計算</label>
        <label><input type="checkbox" name="queue_job" value="1"> ジョブとして実行（非同期）</label>
        <button type="submit" class="contrast" aria-label="Plan & Run を実行">Plan & Run を実行</button>
        <small class="mono">注: 既存Planの cutover/window/policy を可能な範囲で引き継ぎます。</small>
      </form>
    </details>
    </div>

    <div id="tab-overview" class="tab-pane">
    <details open>
      <summary>要約</summary>
      <table>
        <thead><tr><th>項目</th><th>値</th></tr></thead>
        <tbody>
          <tr><td>status</td><td>{{ version.status or '' }}</td></tr>
          {% if created_from_run_id %}
            <tr><td>created_from_run</td><td class="mono"><a href="/ui/runs/{{ created_from_run_id }}">{{ created_from_run_id }}</a></td></tr>
          {% endif %}
          <tr><td>cutover_date</td><td class="mono">{{ version.cutover_date or '' }}</td></tr>
          <tr><td>recon_window_days</td><td class="mono">{{ version.recon_window_days or '' }}</td></tr>
          {% if recon and recon.summary %}
            <tr><td>violations(before)</td><td class="mono">{{ recon.summary.tol_violations }}</td></tr>
            <tr><td>max|Δ| (before)</td><td class="mono">({{ recon.summary.max_abs_delta.demand }}, {{ recon.summary.max_abs_delta.supply }}, {{ recon.summary.max_abs_delta.backlog }})</td></tr>
          {% endif %}
          {% if recon_adj and recon_adj.summary %}
            <tr><td>violations(after)</td><td class="mono">{{ recon_adj.summary.tol_violations }}</td></tr>
            <tr><td>max|Δ| (after)</td><td class="mono">({{ recon_adj.summary.max_abs_delta.demand }}, {{ recon_adj.summary.max_abs_delta.supply }}, {{ recon_adj.summary.max_abs_delta.backlog }})</td></tr>
          {% endif %}
          <tr><td>state</td><td class="mono">{{ plan_state.state if plan_state and plan_state.state else (version.status or 'draft') }}{% if plan_state and plan_state.invalid and plan_state.invalid|length>0 %} ｜ invalid: {{ plan_state.invalid|join(', ') }}{% endif %}</td></tr>
        </tbody>
      </table>
      {% if related_plans and related_plans|length > 0 %}
      <div style="margin-top:6px;">
        <strong>関連Plan（同一base_scenario, 最新）:</strong>
        <ul>
          {% for p in related_plans %}
          <li class="mono"><a href="/ui/plans/{{ p.version_id }}">{{ p.version_id }}</a> <small>({{ p.status or '' }})</small>
            ｜ <a class="secondary" href="/plans/{{ p.version_id }}/compare?violations_only=true&sort=rel_desc&limit=200" target="_blank" title="現在のPlan基準の差分（violationsのみ、rel_desc）">diff</a>
          </li>
          {% endfor %}
        </ul>
      </div>
      {% endif %}
      <div style="margin-top:6px; display:flex; gap:8px; align-items:end; flex-wrap:wrap;">
        <label>関連Plan 並び
          <select id="rel-sort">
            <option value="created_desc" selected>created_desc</option>
            <option value="created_asc">created_asc</option>
            <option value="status">status</option>
          </select>
        </label>
        <label>件数
          <input id="rel-limit" type="number" min="1" max="50" value="5" style="width:6em;" />
        </label>
        <button id="rel-apply" type="button" class="secondary">Apply</button>
      </div>
      <ul id="rel-list" class="mono" style="margin-top:6px;"></ul>
      <div style="margin-top:6px; display:flex; gap:8px; align-items:end; flex-wrap:wrap;">
        <label>Diff sort
          <select id="diff-sort">
            <option value="rel_desc" selected>rel_desc</option>
            <option value="abs_desc">abs_desc</option>
            <option value="rel_asc">rel_asc</option>
            <option value="abs_asc">abs_asc</option>
          </select>
        </label>
        <label><input type="checkbox" id="diff-viol" checked> violations_only</label>
        <button id="diff-apply" type="button" class="secondary">Apply to links</button>
      </div>
    </details>
    <details>
      <summary>State 管理（MVP）</summary>
      <form method="post" action="/ui/plans/{{ version_id }}/state/advance" style="display:flex; gap:8px; align-items:end; flex-wrap:wrap;">
        <label>advance to
          <select name="to">
            <option value="draft">draft</option>
            <option value="aggregated">aggregated</option>
            <option value="disaggregated">disaggregated</option>
            <option value="scheduled">scheduled</option>
            <option value="executed">executed</option>
          </select>
        </label>
        <button type="submit">Advance</button>
      </form>
      <form method="post" action="/ui/plans/{{ version_id }}/state/invalidate" style="display:flex; gap:8px; align-items:end; flex-wrap:wrap; margin-top:6px;">
        <label>invalidate from
          <select name="from_step">
            <option value="draft">draft</option>
            <option value="aggregated">aggregated</option>
            <option value="disaggregated">disaggregated</option>
            <option value="scheduled">scheduled</option>
            <option value="executed">executed</option>
          </select>
        </label>
        <button type="submit" class="secondary">Invalidate</button>
      </form>
    </details>
    {% if kpi_preview %}
    <section style="margin-top:8px;">
      <h4>MVP: KPIプレビュー</h4>
      <div class="grid" style="grid-template-columns: repeat(3, minmax(180px, 1fr)); gap:8px;">
        <article>
          <header>能力合計</header>
          <strong class="mono">{{ '%.0f'|format(kpi_preview.capacity_total or 0) }}</strong>
        </article>
        <article>
          <header>負荷合計（adjusted）</header>
          <strong class="mono">{{ '%.0f'|format(kpi_preview.adjusted_total or 0) }}</strong>
        </article>
        <article>
          <header>能力利用率</header>
          <strong class="mono">{{ ('%.1f%%'|format(kpi_preview.util_pct)) if kpi_preview.util_pct is not none else '-' }}</strong>
        </article>
        <article>
          <header>spill_in 合計</header>
          <strong class="mono">{{ '%.0f'|format(kpi_preview.spill_in_total or 0) }}</strong>
        </article>
        <article>
          <header>spill_out 合計</header>
          <strong class="mono">{{ '%.0f'|format(kpi_preview.spill_out_total or 0) }}</strong>
        </article>
        <article>
          <header>違反件数 before/after</header>
          <strong class="mono">{{ kpi_preview.viol_before or 0 }} → {{ kpi_preview.viol_after if kpi_preview.viol_after is not none else '-' }}</strong>
        </article>
        <article>
          <header>需要合計（DET）</header>
          <strong class="mono">{{ '%.0f'|format(kpi_preview.det_demand_total or 0) }}</strong>
        </article>
        <article>
          <header>発注合計（DET supply）</header>
          <strong class="mono">{{ '%.0f'|format(kpi_preview.det_supply_total or 0) }}</strong>
        </article>
        <article>
          <header>サービスレベル（DET, 推定）</header>
          <strong class="mono">{{ ('%.1f%%'|format(kpi_preview.sl_pct)) if kpi_preview.sl_pct is not none else '-' }}</strong>
        </article>
        <article>
          <header>欠品合計（DET backlog）</header>
          <strong class="mono">{{ '%.0f'|format(kpi_preview.det_backlog_total or 0) }}</strong>
        </article>
        <article>
          <header>在庫合計（初期, MRP）</header>
          <strong class="mono">{{ '%.0f'|format(kpi_preview.inv_initial_total if kpi_preview.inv_initial_total is not none else 0) }}</strong>
        </article>
      </div>
      {% if kpi_preview.window_days %}
        <p class="mono">window_days={{ kpi_preview.window_days }} ｜ policy={{ kpi_preview.anchor_policy or '(none)' }}</p>
      {% endif %}
    </section>
    {% endif %}
    <div class="mono" style="display:flex; gap:8px; align-items:center; flex-wrap:wrap;">
      <span>エクスポート:</span>
      <label><input type="checkbox" class="sel-copy" data-href="/plans/{{ version_id }}/summary"> summary.json</label>
      <button type="button" class="secondary copy" data-href="/plans/{{ version_id }}/summary" title="URLをコピー" aria-label="URLをコピー">copy</button>
      |
      <label><input type="checkbox" class="sel-copy" data-href="/plans/{{ version_id }}/compare.csv?violations_only=true&sort=rel_desc&limit=1000"> compare.csv</label>
      <button type="button" class="secondary copy" data-href="/plans/{{ version_id }}/compare.csv?violations_only=true&sort=rel_desc&limit=1000" title="URLをコピー" aria-label="URLをコピー">copy</button>
      |
      <label><input type="checkbox" class="sel-copy" data-href="/plans/{{ version_id }}/compare.csv?violations_only=true&sort=abs_desc&limit=1000"> violations.csv</label>
      <button type="button" class="secondary copy" data-href="/plans/{{ version_id }}/compare.csv?violations_only=true&sort=abs_desc&limit=1000" title="URLをコピー" aria-label="URLをコピー">copy</button>
      |
      <label><input type="checkbox" class="sel-copy" data-href="/plans/{{ version_id }}/carryover.csv"> carryover.csv</label>
      <button type="button" class="secondary copy" data-href="/plans/{{ version_id }}/carryover.csv" title="URLをコピー" aria-label="URLをコピー">copy</button>
      |
      <button type="button" class="secondary copy-all" data-version="{{ version_id }}" title="主要リンクを一括コピー">copy all</button>
      <button type="button" class="secondary copy-selected" title="チェックしたリンクを一括コピー">copy selected</button>
    </div>
    </div>

    <div id="tab-results" class="tab-pane" style="display:none;">
    <details open>
      <summary>最新Run（base_scenario）</summary>
      {% if version.base_scenario_id %}
        {% if latest_runs and latest_runs|length > 0 %}
          <table>
            <thead><tr><th>run_id</th><th>started_at</th><th>fill_rate</th><th>profit_total</th><th>リンク</th></tr></thead>
            <tbody>
              {% for r in latest_runs %}
              <tr>
                <td class="mono">{{ r.run_id }}</td>
                <td class="mono">{{ r.started_at }}</td>
                <td class="mono">{{ r.fill_rate }}</td>
                <td class="mono">{{ r.profit_total }}</td>
                <td><a class="secondary" href="/ui/runs/{{ r.run_id }}" target="_blank">open</a></td>
              </tr>
              {% endfor %}
            </tbody>
          </table>
          {% if latest_run_ids and latest_run_ids|length >= 2 %}
          <form method="post" action="/ui/compare" style="margin-top:8px; display:flex; gap:8px; align-items:center; flex-wrap:wrap;">
            <input type="hidden" name="run_ids" value="{{ latest_run_ids[0] }},{{ latest_run_ids[1] }}">
            <button type="submit" aria-label="最新2件を比較">最新2件を比較</button>
            <label><input type="checkbox" class="sel-copy" data-href="/ui/compare/metrics.csv?run_ids={{ latest_run_ids[0] }},{{ latest_run_ids[1] }}"> metrics.csv</label>
            <button type="button" class="secondary copy" data-href="/ui/compare/metrics.csv?run_ids={{ latest_run_ids[0] }},{{ latest_run_ids[1] }}" title="URLをコピー" aria-label="URLをコピー">copy</button>
            <label><input type="checkbox" class="sel-copy" data-href="/ui/compare/diffs.csv?run_ids={{ latest_run_ids[0] }},{{ latest_run_ids[1] }}&threshold=5"> diffs.csv (±5%)</label>
            <button type="button" class="secondary copy" data-href="/ui/compare/diffs.csv?run_ids={{ latest_run_ids[0] }},{{ latest_run_ids[1] }}&threshold=5" title="URLをコピー" aria-label="URLをコピー">copy</button>
            <button type="button" class="secondary copy-runs-all" data-run-ids="{{ latest_run_ids[0] }},{{ latest_run_ids[1] }}" title="metrics/diffs の2リンクを一括コピー" aria-label="リンクを一括コピー">copy all</button>
            <button type="button" class="secondary copy-selected" title="チェックしたリンクを一括コピー" aria-label="チェックしたリンクを一括コピー">copy selected</button>
          </form>
          {% endif %}
        {% else %}
          <p>該当シナリオのRunが見つかりません。<a href="/ui/runs" target="_blank">/ui/runs</a> を参照してください。</p>
        {% endif %}
      {% else %}
        <p>プランに base_scenario_id が未設定です。</p>
      {% endif %}
    </details>
    {% if weekly_summary %}
    <details>
      <summary>能力サマリ（weekly_summary）</summary>
      {% if boundary_summary %}
        <p class="mono">boundary: period={{ boundary_summary.period }} ｜ weeks={{ boundary_summary.weeks }} ｜ pre={{ boundary_summary.pre_weeks }} ｜ post={{ boundary_summary.post_weeks }} ｜ policy={{ boundary_summary.anchor_policy or '(none)' }} ｜ window={{ boundary_summary.window_days or 0 }} days</p>
      {% endif %}
      <table>
        <thead><tr><th>week</th><th>zone</th><th>b_idx</th><th>b_size</th><th>in_pre</th><th>in_post</th><th>capacity</th><th>original_load</th><th>adjusted_load</th><th>spill_in</th><th>spill_out</th></tr></thead>
        <tbody>
          {% for r in weekly_summary %}
          <tr>
            <td>{{ r.week }}</td>
            <td class="mono">{{ r.zone or '' }}</td>
            <td class="mono">{{ r.boundary_index or '' }}</td>
            <td class="mono">{{ r.boundary_size or '' }}</td>
            <td class="mono">{{ r.in_window_pre or '' }}</td>
            <td class="mono">{{ r.in_window_post or '' }}</td>
            <td class="mono">{{ r.capacity }}</td>
            <td class="mono">{{ r.original_load }}</td>
            <td class="mono">{{ r.adjusted_load }}</td>
            <td class="mono">{{ r.spill_in }}</td>
            <td class="mono">{{ r.spill_out }}</td>
          </tr>
          {% endfor %}
        </tbody>
      </table>
    </details>
    {% endif %}
    </div>

    {% if deltas %}
    <details open>
      <summary>before 差分（先頭50件）</summary>
      <p class="mono"><a href="/plans/{{ version_id }}/compare.csv?sort=rel_desc&limit=1000" download>compare.csv</a> ｜ <a href="/plans/{{ version_id }}/compare.csv?violations_only=true&sort=rel_desc&limit=1000" download>violations_only.csv</a></p>
      <div class="grid" style="align-items:end;">
        <label>tol_abs<input id="tolAbsB" type="number" step="0.000001" value="{{ recon.tolerance.abs if recon and recon.tolerance else 0.000001 }}"></label>
        <label>tol_rel<input id="tolRelB" type="number" step="0.000001" value="{{ recon.tolerance.rel if recon and recon.tolerance else 0.000001 }}"></label>
        <label><input type="checkbox" id="violOnlyB"> 違反のみ表示</label>
      </div>
      <table id="tblBefore">
        <thead><tr><th>period</th><th>family</th><th>Δdemand</th><th>Δsupply</th><th>Δbacklog</th><th>ok</th></tr></thead>
        <tbody>
          {% for r in deltas %}
          <tr data-ok="{{ '1' if r.ok else '0' }}" data-reld="{{ r.rel_demand if r.rel_demand is defined else 0 }}" data-rels="{{ r.rel_supply if r.rel_supply is defined else 0 }}" data-relb="{{ r.rel_backlog if r.rel_backlog is defined else 0 }}">
            <td>{{ r.period }}</td>
            <td>{{ r.family }}</td>
            <td class="mono">{{ r.delta_demand }}</td>
            <td class="mono">{{ r.delta_supply }}</td>
            <td class="mono">{{ r.delta_backlog }}</td>
            <td class="mono">{{ r.ok }}</td>
          </tr>
          {% endfor %}
        </tbody>
      </table>
      <script>
      (function(){
        function num(x){ var v = parseFloat(x); return isNaN(v)?0:v; }
        var ta = document.getElementById('tolAbsB');
        var tr = document.getElementById('tolRelB');
        var cb = document.getElementById('violOnlyB');
        function apply(){
          var _ta = num(ta && ta.value);
          var _tr = num(tr && tr.value);
          document.querySelectorAll('#tblBefore tbody tr').forEach(function(trEl){
            var tds = trEl.querySelectorAll('td');
            var d = Math.abs(num(tds[2] && tds[2].textContent));
            var s = Math.abs(num(tds[3] && tds[3].textContent));
            var b = Math.abs(num(tds[4] && tds[4].textContent));
            var rd = Math.abs(num(trEl.getAttribute('data-reld')));
            var rs = Math.abs(num(trEl.getAttribute('data-rels')));
            var rb = Math.abs(num(trEl.getAttribute('data-relb')));
            var okd = (d <= _ta) || (rd <= _tr);
            var oks = (s <= _ta) || (rs <= _tr);
            var okb = (b <= _ta) || (rb <= _tr);
            [okd,oks,okb].forEach(function(ok,i){ var td = tds[2+i]; if(td) td.style.background = ok? '': '#fff0f0'; });
            var rowOk = okd && oks && okb;
            trEl.setAttribute('data-ok', rowOk ? '1':'0');
            trEl.style.display = (cb && cb.checked && rowOk) ? 'none' : '';
          });
        }
        if (ta) ta.addEventListener('change', apply);
        if (tr) tr.addEventListener('change', apply);
        if (cb) cb.addEventListener('change', apply);
        apply();
      })();
      </script>
    </details>
    {% endif %}

    <div id="tab-diff" class="tab-pane" style="display:none;">
    {% if deltas_adj %}
    <details>
      <summary>after 差分（先頭50件）</summary>
      <p class="mono"><a href="/plans/{{ version_id }}/carryover.csv" download>carryover.csv</a></p>
      <div class="grid" style="align-items:end;">
        <label>tol_abs<input id="tolAbsA" type="number" step="0.000001" value="{{ recon_adj.tolerance.abs if recon_adj and recon_adj.tolerance else 0.000001 }}"></label>
        <label>tol_rel<input id="tolRelA" type="number" step="0.000001" value="{{ recon_adj.tolerance.rel if recon_adj and recon_adj.tolerance else 0.000001 }}"></label>
        <label><input type="checkbox" id="violOnlyA"> 違反のみ表示</label>
      </div>
      <table id="tblAfter">
        <thead><tr><th>period</th><th>family</th><th>Δdemand</th><th>Δsupply</th><th>Δbacklog</th><th>ok</th></tr></thead>
        <tbody>
          {% for r in deltas_adj %}
          <tr data-ok="{{ '1' if r.ok else '0' }}" data-reld="{{ r.rel_demand if r.rel_demand is defined else 0 }}" data-rels="{{ r.rel_supply if r.rel_supply is defined else 0 }}" data-relb="{{ r.rel_backlog if r.rel_backlog is defined else 0 }}">
            <td>{{ r.period }}</td>
            <td>{{ r.family }}</td>
            <td class="mono">{{ r.delta_demand }}</td>
            <td class="mono">{{ r.delta_supply }}</td>
            <td class="mono">{{ r.delta_backlog }}</td>
            <td class="mono">{{ r.ok }}</td>
          </tr>
          {% endfor %}
        </tbody>
      </table>
      <script>
      (function(){
        function num(x){ var v = parseFloat(x); return isNaN(v)?0:v; }
        var ta = document.getElementById('tolAbsA');
        var tr = document.getElementById('tolRelA');
        var cb = document.getElementById('violOnlyA');
        function apply(){
          var _ta = num(ta && ta.value);
          var _tr = num(tr && tr.value);
          document.querySelectorAll('#tblAfter tbody tr').forEach(function(trEl){
            var tds = trEl.querySelectorAll('td');
            var d = Math.abs(num(tds[2] && tds[2].textContent));
            var s = Math.abs(num(tds[3] && tds[3].textContent));
            var b = Math.abs(num(tds[4] && tds[4].textContent));
            var rd = Math.abs(num(trEl.getAttribute('data-reld')));
            var rs = Math.abs(num(trEl.getAttribute('data-rels')));
            var rb = Math.abs(num(trEl.getAttribute('data-relb')));
            var okd = (d <= _ta) || (rd <= _tr);
            var oks = (s <= _ta) || (rs <= _tr);
            var okb = (b <= _ta) || (rb <= _tr);
            [okd,oks,okb].forEach(function(ok,i){ var td = tds[2+i]; if(td) td.style.background = ok? '': '#fff0f0'; });
            var rowOk = okd && oks && okb;
            trEl.setAttribute('data-ok', rowOk ? '1':'0');
            trEl.style.display = (cb && cb.checked && rowOk) ? 'none' : '';
          });
        }
        if (ta) ta.addEventListener('change', apply);
        if (tr) tr.addEventListener('change', apply);
        if (cb) cb.addEventListener('change', apply);
        apply();
      })();
      </script>
    </details>
    {% endif %}
    </div>
  {% endif %}
</section>
<section id="chart-section" style="display:none;">
  <h3>可視化</h3>
  <canvas id="chartSpillZonePlan" height="100"></canvas>
  <canvas id="chartCapacityPlan" height="100" style="margin-top:16px"></canvas>
</section>
{% endblock %}
{% block scripts %}
<script src="https://cdn.jsdelivr.net/npm/chart.js"></script>
<script>
  (function(){
    const weekly = {{ weekly_summary | tojson | safe if weekly_summary else 'null' }};
    if(!weekly) return;
    function sumByZone(rows){
      const zones = ['pre','at','post'];
      const sums = {pre:{in:0,out:0}, at:{in:0,out:0}, post:{in:0,out:0}};
      rows.forEach(r=>{
        const z = (r.zone||'').toLowerCase();
        if(!sums[z]) return;
        sums[z].in += Number(r.spill_in||0);
        sums[z].out += Number(r.spill_out||0);
      });
      return {labels: zones, inData: zones.map(z=>sums[z].in), outData: zones.map(z=>sums[z].out)};
    }
    function makeSpill(){
      const ctx = document.getElementById('chartSpillZonePlan');
      const agg = sumByZone(weekly);
      if (typeof Chart !== 'undefined'){
        new Chart(ctx, {type:'bar', data:{labels:agg.labels, datasets:[
          {label:'spill_in', data:agg.inData, backgroundColor:'rgba(99,102,241,0.6)'},
          {label:'spill_out', data:agg.outData, backgroundColor:'rgba(239,68,68,0.6)'}
        ]}, options:{responsive:true, scales:{y:{beginAtZero:true}}}});
      } else {
        // fallback: simple bars
        const c = ctx.getContext('2d'); c.fillText('Chart.js not loaded',10,20);
      }
    }
    function makeCapacity(){
      const ctx = document.getElementById('chartCapacityPlan');
      const weeks = weekly.map(r=>r.week);
      const cap = weekly.map(r=>r.capacity);
      const adj = weekly.map(r=>r.adjusted_load);
      if (typeof Chart !== 'undefined'){
        new Chart(ctx, {type:'bar', data:{labels:weeks, datasets:[
          {label:'capacity', data:cap, backgroundColor:'rgba(54,162,235,0.5)'},
          {label:'adjusted_load', data:adj, backgroundColor:'rgba(255,159,64,0.5)'}
        ]}, options:{responsive:true, scales:{y:{beginAtZero:true}}}});
      } else {
        const c = ctx.getContext('2d'); c.fillText('Chart.js not loaded',10,20);
      }
    }
    // 遅延描画: Resultsタブで描画
    window.__renderCharts = function(){ try{ makeSpill(); makeCapacity(); }catch(e){} };
  })();
</script>
<script>
  // タブ切替
  (function(){
    function activate(tab){
      ['overview','aggregate','disaggregate','schedule','validate','psi','execute','results','diff'].forEach(function(k){
        var el = document.getElementById('tab-'+k);
        if (el) el.style.display = (k===tab)?'':'none';
      });
      var chartSec = document.getElementById('chart-section');
      if (chartSec) chartSec.style.display = (tab==='results')? '' : 'none';
      if (tab==='results' && typeof window.__renderCharts==='function') { window.__renderCharts(); }
      document.querySelectorAll('nav [data-tab]').forEach(function(a){
        a.classList.toggle('contrast', a.getAttribute('data-tab')===tab);
      });
      try { localStorage.setItem('plan_detail_tab', tab); } catch(e){}
    }
    document.addEventListener('DOMContentLoaded', function(){
      var saved = null;
      try { saved = localStorage.getItem('plan_detail_tab'); } catch(e){}
      var init = saved || 'overview';
      activate(init);
      document.querySelectorAll('nav [data-tab]').forEach(function(a){
        a.addEventListener('click', function(){ activate(a.getAttribute('data-tab')); });
      });
    });
  })();
</script>
<script>
  // Disaggregate簡易フィルタ
  (function(){
    function val(el){ return (el && el.value || '').toLowerCase().trim(); }
    function apply(){
      var sku = val(document.getElementById('skuFilter'));
      var wk = val(document.getElementById('weekFilter'));
      var rows = document.querySelectorAll('#tblDisagg tbody tr');
      var vis=0, all=0;
      rows.forEach(function(tr){
        all++;
        var tds = tr.querySelectorAll('td');
        var w = (tds[0] && tds[0].textContent || '').toLowerCase();
        var s = (tds[1] && tds[1].textContent || '').toLowerCase();
        var ok = (!wk || w.indexOf(wk)>=0) && (!sku || s.indexOf(sku)>=0);
        tr.style.display = ok ? '' : 'none';
        if (ok) vis++;
      });
      var meta = document.getElementById('disaggMeta');
      if (meta) meta.textContent = vis + ' / ' + all;
    }
    document.addEventListener('DOMContentLoaded', function(){
      var sf = document.getElementById('skuFilter');
      var wf = document.getElementById('weekFilter');
      if (sf) sf.addEventListener('input', apply);
      if (wf) wf.addEventListener('input', apply);
      apply();
    });
  })();
</script>
<script>
  // Schedule 簡易フィルタ
  (function(){
    function val(el){ return (el && el.value || '').toLowerCase().trim(); }
    function apply(){
      var sku = val(document.getElementById('schedSku'));
      var wk = val(document.getElementById('schedWeek'));
      var rows = document.querySelectorAll('#tblSchedule tbody tr');
      var vis=0, all=0;
      rows.forEach(function(tr){
        all++;
        var tds = tr.querySelectorAll('td');
        var w = (tds[0] && tds[0].textContent || '').toLowerCase();
        var s = (tds[1] && tds[1].textContent || '').toLowerCase();
        var ok = (!wk || w.indexOf(wk)>=0) && (!sku || s.indexOf(sku)>=0);
        tr.style.display = ok ? '' : 'none';
        if (ok) vis++;
      });
      var meta = document.getElementById('schedMeta');
      if (meta) meta.textContent = vis + ' / ' + all;
    }
    document.addEventListener('DOMContentLoaded', function(){
      var sf = document.getElementById('schedSku');
      var wf = document.getElementById('schedWeek');
      if (sf) sf.addEventListener('input', apply);
      if (wf) wf.addEventListener('input', apply);
      apply();
    });
  })();
</script>
<script>
  // 固定リンクのコピー機能（一覧と同仕様）
  (function(){
    function copyUrl(href){
      var abs = (location && location.origin ? location.origin : '') + href;
      if (navigator && navigator.clipboard && navigator.clipboard.writeText){
        navigator.clipboard.writeText(abs).catch(function(){});
      } else {
        var ta = document.createElement('textarea'); ta.value = abs; document.body.appendChild(ta); ta.select(); try{ document.execCommand('copy'); }catch(e){} document.body.removeChild(ta);
      }
    }
    function copyAllLinks(ver){
      var origin = (location && location.origin) ? location.origin : '';
      var urls = [
        origin + '/plans/' + ver + '/summary',
        origin + '/plans/' + ver + '/compare.csv?violations_only=true&sort=rel_desc&limit=1000',
        origin + '/plans/' + ver + '/compare.csv?violations_only=true&sort=abs_desc&limit=1000',
        origin + '/plans/' + ver + '/carryover.csv'
      ];
      var txt = urls.join('\n');
      if (navigator && navigator.clipboard && navigator.clipboard.writeText){
        navigator.clipboard.writeText(txt).catch(function(){});
      } else {
        var ta = document.createElement('textarea'); ta.value = txt; document.body.appendChild(ta); ta.select(); try{ document.execCommand('copy'); }catch(e){} document.body.removeChild(ta);
      }
    }
    function copyRunCompareAll(runIdsCsv){
      if (!runIdsCsv) return;
      var origin = (location && location.origin) ? location.origin : '';
      var m = origin + '/ui/compare/metrics.csv?run_ids=' + runIdsCsv;
      var d = origin + '/ui/compare/diffs.csv?run_ids=' + runIdsCsv + '&threshold=5';
      var txt = m + '\n' + d;
      if (navigator && navigator.clipboard && navigator.clipboard.writeText){
        navigator.clipboard.writeText(txt).catch(function(){});
      } else {
        var ta = document.createElement('textarea'); ta.value = txt; document.body.appendChild(ta); ta.select(); try{ document.execCommand('copy'); }catch(e){} document.body.removeChild(ta);
      }
    }
    document.addEventListener('click', function(ev){
      var t = ev.target;
      if (t && t.classList && t.classList.contains('copy')){
        var href = t.getAttribute('data-href');
        if (href) { copyUrl(href); t.textContent = 'copied'; setTimeout(function(){ t.textContent = 'copy'; }, 1200); }
      }
      if (t && t.classList && t.classList.contains('copy-all')){
        var ver = t.getAttribute('data-version');
        if (ver){ copyAllLinks(ver); t.textContent = 'copied'; setTimeout(function(){ t.textContent = 'copy all'; }, 1200); }
      }
      if (t && t.classList && t.classList.contains('copy-runs-all')){
        var ids = t.getAttribute('data-run-ids');
        if (ids){ copyRunCompareAll(ids); t.textContent = 'copied'; setTimeout(function(){ t.textContent = 'copy all'; }, 1200); }
      }
      if (t && t.classList && t.classList.contains('copy-selected')){
        var checks = Array.from(document.querySelectorAll('.sel-copy:checked'));
        var origin = (location && location.origin) ? location.origin : '';
        var urls = checks.map(function(c){ return origin + (c.getAttribute('data-href')||''); }).filter(Boolean);
        if (urls.length){
          var txt = urls.join('\n');
          if (navigator && navigator.clipboard && navigator.clipboard.writeText){
            navigator.clipboard.writeText(txt).catch(function(){});
          } else {
            var ta = document.createElement('textarea'); ta.value = txt; document.body.appendChild(ta); ta.select(); try{ document.execCommand('copy'); }catch(e){} document.body.removeChild(ta);
          }
          t.textContent = 'copied'; setTimeout(function(){ t.textContent = 'copy selected'; }, 1200);
        }
      }
    });
  })();
</script>
{% endblock %}<|MERGE_RESOLUTION|>--- conflicted
+++ resolved
@@ -493,49 +493,6 @@
         if (!res.ok){ alert('weights failed'); return; }
         alert('weights applied');
       });
-<<<<<<< HEAD
-=======
-      // Lock Manager
-      async function loadLocks(){
-        const fam = (document.getElementById('lmFamily')?.value)||'';
-        const wk = (document.getElementById('lmWeek')?.value)||'';
-        const fd = (document.getElementById('lmField')?.value)||'';
-        const url = new URL(`/plans/${ver}/psi/locks_detail`, location.origin);
-        if (fam) url.searchParams.set('family', fam);
-        if (wk) url.searchParams.set('week_prefix', wk);
-        if (fd) url.searchParams.set('field', fd);
-        const res = await fetch(url.toString()); if (!res.ok) return;
-        const js = await res.json(); const rows = js.rows||[];
-        const head = '<thead><tr><th><input type="checkbox" id="lmAll"></th><th>type</th><th>family</th><th>week</th><th>sku</th><th>field</th><th>key</th></tr></thead>';
-        const body = rows.map(r=>`<tr><td><input type="checkbox" class="lmRow" data-key="${r.key}"></td><td class="mono">${r.type||''}</td><td class="mono">${r.family||''}</td><td class="mono">${r.week||''}</td><td class="mono">${r.sku||''}</td><td class="mono">${r.field||''}</td><td class="mono">${r.key}</td></tr>`).join('');
-        document.getElementById('tblLocks').innerHTML = head + '<tbody>'+body+'</tbody>';
-        document.getElementById('lmAll')?.addEventListener('change', (ev)=>{
-          const on = ev.currentTarget.checked; document.querySelectorAll('.lmRow').forEach(cb=>{ cb.checked = on; });
-        });
-      }
-      async function opLocks(action){
-        const fam = (document.getElementById('lmFamily')?.value)||'';
-        const wk = (document.getElementById('lmWeek')?.value)||'';
-        const fd = (document.getElementById('lmField')?.value)||'';
-        const keys = Array.from(document.querySelectorAll('.lmRow:checked')).map(el=>el.getAttribute('data-key')).filter(Boolean);
-        const url = action==='lock' ? `/plans/${ver}/psi/locks/lock` : `/plans/${ver}/psi/locks/unlock`;
-        const body = { level:'det' };
-        if (fam) body.family = fam; if (wk) body.week_prefix = wk; if (fd) body.field = fd;
-        if (keys.length) body.keys = keys;
-        const res = await fetch(url, { method:'POST', headers:getHeaders(), body: JSON.stringify(body) });
-        if (!res.ok){ alert(`${action} failed`); return; }
-        await loadLocks(); await load();
-      }
-      document.getElementById('lmLoad')?.addEventListener('click', loadLocks);
-      document.getElementById('lmLockFiltered')?.addEventListener('click', ()=> opLocks('lock'));
-      document.getElementById('lmUnlockFiltered')?.addEventListener('click', ()=> opLocks('unlock'));
-      document.getElementById('lmUnlockSelected')?.addEventListener('click', async ()=>{
-        const keys = Array.from(document.querySelectorAll('.lmRow:checked')).map(el=>el.getAttribute('data-key')).filter(Boolean);
-        if (!keys.length) return;
-        await fetch(`/plans/${ver}/psi/locks/unlock`, { method:'POST', headers:getHeaders(), body: JSON.stringify({ level:'det', keys }) });
-        await loadLocks(); await load();
-      });
->>>>>>> 664021c5
       // チェックでロックトグル（即時反映ではなく保存時にlockModeが指定されている場合に反映）
       tbl.addEventListener('change', ev=>{
         const t = ev.target; if (!t || !t.classList || !t.classList.contains('psi-lock')) return;
