{% extends "base.html" %}
{% block content %}
<section>
  <h2>プラン詳細</h2>
  <p class="mono">ヘルプ: <a href="https://github.com/miumigy/scpln/blob/main/docs/AGG_DET_RECONCILIATION_JA.md" target="_blank">整合ガイド（GitHub）</a></p>
  {% if error %}
    <article><mark>エラー</mark><pre class="mono">{{ error }}</pre></article>
  {% else %}
    <p class="mono">version_id={{ version_id }}</p>
    <nav style="display:flex; gap:8px; flex-wrap:wrap; margin:8px 0;">
<<<<<<< HEAD
      <a role="button" class="secondary" data-tab="overview">Overview</a>
      <a role="button" class="secondary" data-tab="aggregate">Aggregate</a>
      <a role="button" class="secondary" data-tab="disaggregate">Disaggregate</a>
      <a role="button" class="secondary" data-tab="schedule">Schedule</a>
      <a role="button" class="secondary" data-tab="validate">Validate</a>
      <a role="button" class="secondary" data-tab="execute">Execute</a>
      <a role="button" class="secondary" data-tab="results">Results</a>
      <a role="button" class="secondary" data-tab="diff">Diff</a>
=======
      <a role="button" class="secondary" data-tab="overview" title="概要" aria-label="概要タブ">Overview</a>
      <a role="button" class="secondary" data-tab="aggregate" title="集約" aria-label="集約タブ">Aggregate</a>
      <a role="button" class="secondary" data-tab="disaggregate" title="詳細展開" aria-label="詳細展開タブ">Disaggregate</a>
      <a role="button" class="secondary" data-tab="schedule" title="予定オーダ" aria-label="予定オーダタブ">Schedule</a>
      <a role="button" class="secondary" data-tab="validate" title="検証" aria-label="検証タブ">Validate</a>
      <a role="button" class="secondary" data-tab="execute" title="実行" aria-label="実行タブ">Execute</a>
      <a role="button" class="secondary" data-tab="results" title="結果" aria-label="結果タブ">Results</a>
      <a role="button" class="secondary" data-tab="diff" title="差分" aria-label="差分タブ">Diff</a>
>>>>>>> 0aa62cf0
    </nav>
    <div id="tab-aggregate" class="tab-pane" style="display:none;">
    <details open>
      <summary>Aggregate（family×period）</summary>
      {% if aggregate and aggregate.rows %}
      <table>
        <thead><tr><th>period</th><th>family</th><th>demand</th><th>supply</th><th>backlog</th><th>capacity_total</th></tr></thead>
        <tbody>
          {% for r in aggregate.rows %}
          <tr>
            <td>{{ r.period }}</td>
            <td>{{ r.family }}</td>
            <td class="mono">{{ r.demand }}</td>
            <td class="mono">{{ r.supply }}</td>
            <td class="mono">{{ r.backlog }}</td>
            <td class="mono">{{ r.capacity_total }}</td>
          </tr>
          {% endfor %}
        </tbody>
      </table>
      {% else %}
      <p>データなし（このPlanの再整合や実行で生成されます）</p>
      {% endif %}
    </details>
    </div>

    <div id="tab-disaggregate" class="tab-pane" style="display:none;">
    <details open>
      <summary>Disaggregate（SKU×week）</summary>
      <div style="display:flex; gap:8px; align-items:center; flex-wrap:wrap; margin:6px 0;">
<<<<<<< HEAD
        <input id="skuFilter" type="search" placeholder="SKUフィルタ（部分一致）">
        <input id="weekFilter" type="search" placeholder="週フィルタ（例: 2025-W01）">
=======
        <input id="skuFilter" type="search" placeholder="SKUフィルタ（部分一致）" aria-label="SKUフィルタ（部分一致）">
        <input id="weekFilter" type="search" placeholder="週フィルタ（例: 2025-W01）" aria-label="週フィルタ（例: 2025-W01）">
>>>>>>> 0aa62cf0
        <small class="mono" id="disaggMeta"></small>
        <small class="mono">表示は先頭200件（全{{ disagg_total or 0 }}件）</small>
      </div>
      {% if disagg_rows %}
      <table id="tblDisagg">
        <thead><tr><th>week</th><th>sku</th><th>demand</th><th>supply_plan</th><th>backlog</th><th>on_hand_start</th><th>on_hand_end</th></tr></thead>
        <tbody>
          {% for r in disagg_rows %}
          <tr>
            <td class="mono">{{ r.week }}</td>
            <td class="mono">{{ r.sku }}</td>
            <td class="mono">{{ r.demand }}</td>
            <td class="mono">{{ r.supply_plan }}</td>
            <td class="mono">{{ r.backlog }}</td>
            <td class="mono">{{ r.on_hand_start }}</td>
            <td class="mono">{{ r.on_hand_end }}</td>
          </tr>
          {% endfor %}
        </tbody>
      </table>
      {% else %}
      <p>データなし（このPlanの実行で生成されます）</p>
      {% endif %}
    </details>
    </div>

    <div id="tab-schedule" class="tab-pane" style="display:none;">
    <details open>
      <summary>予定オーダ（Scheduled Receipts）</summary>
      <div class="mono" style="display:flex; gap:8px; align-items:center; flex-wrap:wrap; margin:6px 0;">
<<<<<<< HEAD
        <input id="schedSku" type="search" placeholder="SKUフィルタ（部分一致）">
        <input id="schedWeek" type="search" placeholder="週フィルタ（例: 2025-W01）">
        <small id="schedMeta"></small>
        <a class="secondary" href="/plans/{{ version_id }}/schedule.csv" target="_blank">schedule.csv</a>
        <button type="button" class="secondary copy" data-href="/plans/{{ version_id }}/schedule.csv" title="URLをコピー">copy</button>
=======
        <input id="schedSku" type="search" placeholder="SKUフィルタ（部分一致）" aria-label="SKUフィルタ（部分一致）">
        <input id="schedWeek" type="search" placeholder="週フィルタ（例: 2025-W01）" aria-label="週フィルタ（例: 2025-W01）">
        <small id="schedMeta"></small>
        <a class="secondary" href="/plans/{{ version_id }}/schedule.csv" target="_blank">schedule.csv</a>
        <button type="button" class="secondary copy" data-href="/plans/{{ version_id }}/schedule.csv" title="URLをコピー" aria-label="schedule.csv のURLをコピー">copy</button>
>>>>>>> 0aa62cf0
        <small>表示は先頭200件（全{{ schedule_total or 0 }}件）</small>
      </div>
      {% if schedule_rows %}
      <table id="tblSchedule">
        <thead><tr><th>week</th><th>sku</th><th>scheduled_receipts</th><th>on_hand_start</th><th>on_hand_end</th></tr></thead>
        <tbody>
          {% for r in schedule_rows %}
          <tr>
            <td class="mono">{{ r.week }}</td>
            <td class="mono">{{ r.sku }}</td>
            <td class="mono">{{ r.scheduled_receipts }}</td>
            <td class="mono">{{ r.on_hand_start }}</td>
            <td class="mono">{{ r.on_hand_end }}</td>
          </tr>
          {% endfor %}
        </tbody>
      </table>
      {% else %}
      <p>データなし（このPlanの実行で生成されます）</p>
      {% endif %}
    </details>
    </div>

    <div id="tab-validate" class="tab-pane" style="display:none;">
    <details open>
      <summary>検証（MVP）</summary>
      {% if validate %}
      <div class="grid" style="grid-template-columns: repeat(3, minmax(180px, 1fr)); gap:8px;">
        <article>
          <header>Tol違反（before/after）</header>
          <strong class="mono">{{ validate.tol_violations_before if validate.tol_violations_before is not none else '-' }} → {{ validate.tol_violations_after if validate.tol_violations_after is not none else '-' }}</strong>
          <footer><a class="secondary" href="/plans/{{ version_id }}/compare?violations_only=true&sort=rel_desc&limit=200" target="_blank">compare (violations)</a></footer>
        </article>
        <article>
          <header>負在庫行数</header>
          <strong class="mono">{{ validate.neg_inventory_rows or 0 }}</strong>
          <footer><em class="mono">mrp rows={{ validate.mrp_total_rows or 0 }}</em></footer>
        </article>
        <article>
          <header>予定受入の小数行</header>
          <strong class="mono">{{ validate.fractional_receipts_rows or 0 }}</strong>
        </article>
        <article>
          <header>能力超過（週）</header>
          <strong class="mono">{{ validate.capacity_over_weeks or 0 }}</strong>
          <footer><em class="mono">weekly rows={{ validate.weekly_total_rows or 0 }}</em></footer>
        </article>
      </div>
      {% else %}
      <p>データなし（Planの実行後に検証が有効になります）</p>
      {% endif %}
    </details>
    </div>
    <div id="tab-execute" class="tab-pane" style="display:none;">
    <details open>
      <summary>再整合（パラメータ指定）</summary>
      <form method="post" action="/ui/plans/{{ version_id }}/reconcile">
        <div class="grid">
          <label>cutover_date<input type="date" name="cutover_date" value="{{ version.cutover_date or '' }}"></label>
          <label>recon_window_days<input type="number" name="recon_window_days" min="0" value="{{ version.recon_window_days or '' }}"></label>
          <label>anchor_policy
            <select name="anchor_policy">
              <option value="">(未指定)</option>
              <option value="DET_near">DET_near</option>
              <option value="AGG_far">AGG_far</option>
              <option value="blend">blend</option>
            </select>
          </label>
          <label>tol_abs<input type="number" step="0.000001" name="tol_abs" placeholder="既定=1e-6"></label>
          <label>tol_rel<input type="number" step="0.000001" name="tol_rel" placeholder="既定=1e-6"></label>
          <label>calendar_mode
            <select name="calendar_mode">
              <option value="">(未指定)</option>
              <option value="simple">simple</option>
              <option value="iso">iso</option>
            </select>
          </label>
          <label>carryover
            <select name="carryover">
              <option value="">(未指定)</option>
              <option value="auto">auto</option>
              <option value="prev">prev</option>
              <option value="next">next</option>
              <option value="both">both</option>
            </select>
          </label>
          <label>carryover_split<input type="number" min="0" max="1" step="0.05" name="carryover_split"></label>
          <label>input_dir<input type="text" name="input_dir" value="samples/planning"></label>
          <label>apply_adjusted<input type="checkbox" name="apply_adjusted" value="1"></label>
          <label>weeks<input type="number" name="weeks" min="1" value="4"></label>
          <label>lt_unit
            <select name="lt_unit">
              <option value="day" selected>day</option>
              <option value="week">week</option>
            </select>
          </label>
        </div>
        <button type="submit" aria-label="再整合を実行">再整合を実行</button>
      </form>
    </details>

    <details>
      <summary>統合Run（新規バージョン作成）</summary>
      <form method="post" action="/ui/plans/run">
        <div class="grid" style="align-items:end;">
          <label>input_dir<input type="text" name="input_dir" value="samples/planning"></label>
          <label>weeks<input type="number" name="weeks" min="1" value="4"></label>
          <label>lt_unit
            <select name="lt_unit">
              <option value="day" selected>day</option>
              <option value="week">week</option>
            </select>
          </label>
          <label>cutover_date<input type="date" name="cutover_date"></label>
          <label>recon_window_days<input type="number" name="recon_window_days" min="0"></label>
          <label>anchor_policy
            <select name="anchor_policy">
              <option value="">(未指定)</option>
              <option value="DET_near">DET_near</option>
              <option value="AGG_far">AGG_far</option>
              <option value="blend">blend</option>
            </select>
          </label>
          <label>tol_abs<input type="number" step="0.000001" name="tol_abs" placeholder="既定=1e-6"></label>
          <label>tol_rel<input type="number" step="0.000001" name="tol_rel" placeholder="既定=1e-6"></label>
          <label>calendar_mode
            <select name="calendar_mode">
              <option value="">(未指定)</option>
              <option value="simple">simple</option>
              <option value="iso">iso</option>
            </select>
          </label>
          <label>carryover
            <select name="carryover">
              <option value="">(未指定)</option>
              <option value="auto">auto</option>
              <option value="prev">prev</option>
              <option value="next">next</option>
              <option value="both">both</option>
            </select>
          </label>
          <label>carryover_split<input type="number" min="0" max="1" step="0.05" name="carryover_split"></label>
          <label>apply_adjusted<input type="checkbox" name="apply_adjusted" value="1"></label>
        </div>
        <button type="submit" aria-label="即時実行">Run Now（即時実行）</button>
      </form>
      <form method="post" action="/planning/run_job" style="margin-top:8px;">
        <div class="grid" style="align-items:end;">
          <label>input_dir<input type="text" name="input_dir" value="samples/planning"></label>
          <label>weeks<input type="number" name="weeks" min="1" value="4"></label>
          <label>lt_unit
            <select name="lt_unit">
              <option value="day" selected>day</option>
              <option value="week">week</option>
            </select>
          </label>
          <label>cutover_date<input type="date" name="cutover_date"></label>
          <label>recon_window_days<input type="number" name="recon_window_days" min="0"></label>
          <label>anchor_policy
            <select name="anchor_policy">
              <option value="">(未指定)</option>
              <option value="DET_near">DET_near</option>
              <option value="AGG_far">AGG_far</option>
              <option value="blend">blend</option>
            </select>
          </label>
          <label>apply_adjusted<input type="checkbox" name="apply_adjusted" value="1"></label>
        </div>
        <button type="submit" class="secondary" aria-label="ジョブ投入">Queue Job（ジョブ投入）</button>
        <p class="mono">ジョブ投入後は <a href="/ui/jobs" target="_blank">/ui/jobs</a> で進捗を確認できます。</p>
      </form>
    </details>

    <details>
      <summary>Plan & Run（自動補完・新規バージョン作成）</summary>
      <form method="post" action="/ui/plans/{{ version_id }}/plan_run_auto" style="display:flex; gap:8px; align-items:end; flex-wrap:wrap;">
        <label>input_dir<input type="text" name="input_dir" value="samples/planning"></label>
        <label>weeks<input type="number" name="weeks" min="1" value="4"></label>
        <label>lt_unit
          <select name="lt_unit">
            <option value="day" selected>day</option>
            <option value="week">week</option>
          </select>
        </label>
<<<<<<< HEAD
        <label><input type="checkbox" name="queue_job" value="1"> ジョブとして実行（非同期）</label>
        <button type="submit" class="contrast">Plan & Run を実行</button>
=======
        <label>cutover_date<input type="date" name="cutover_date"></label>
        <label>recon_window_days<input type="number" name="recon_window_days" min="0"></label>
        <label>anchor_policy
          <select name="anchor_policy">
            <option value="">(未指定)</option>
            <option value="DET_near">DET_near</option>
            <option value="AGG_far">AGG_far</option>
            <option value="blend">blend</option>
          </select>
        </label>
        <label>tol_abs<input type="number" step="0.000001" name="tol_abs" placeholder="既定=1e-6"></label>
        <label>tol_rel<input type="number" step="0.000001" name="tol_rel" placeholder="既定=1e-6"></label>
        <label>calendar_mode
          <select name="calendar_mode">
            <option value="">(未指定)</option>
            <option value="simple">simple</option>
            <option value="iso">iso</option>
          </select>
        </label>
        <label>carryover
          <select name="carryover">
            <option value="">(未指定)</option>
            <option value="auto">auto</option>
            <option value="prev">prev</option>
            <option value="next">next</option>
            <option value="both">both</option>
          </select>
        </label>
        <label>carryover_split<input type="number" min="0" max="1" step="0.05" name="carryover_split"></label>
        <label><input type="checkbox" name="apply_adjusted" value="1"> 調整後DETも計算</label>
        <label><input type="checkbox" name="queue_job" value="1"> ジョブとして実行（非同期）</label>
        <button type="submit" class="contrast" aria-label="Plan & Run を実行">Plan & Run を実行</button>
>>>>>>> 0aa62cf0
        <small class="mono">注: 既存Planの cutover/window/policy を可能な範囲で引き継ぎます。</small>
      </form>
    </details>
    </div>

    <div id="tab-overview" class="tab-pane">
    <details open>
      <summary>要約</summary>
      <table>
        <thead><tr><th>項目</th><th>値</th></tr></thead>
        <tbody>
          <tr><td>status</td><td>{{ version.status or '' }}</td></tr>
          <tr><td>cutover_date</td><td class="mono">{{ version.cutover_date or '' }}</td></tr>
          <tr><td>recon_window_days</td><td class="mono">{{ version.recon_window_days or '' }}</td></tr>
          {% if recon and recon.summary %}
            <tr><td>violations(before)</td><td class="mono">{{ recon.summary.tol_violations }}</td></tr>
            <tr><td>max|Δ| (before)</td><td class="mono">({{ recon.summary.max_abs_delta.demand }}, {{ recon.summary.max_abs_delta.supply }}, {{ recon.summary.max_abs_delta.backlog }})</td></tr>
          {% endif %}
          {% if recon_adj and recon_adj.summary %}
            <tr><td>violations(after)</td><td class="mono">{{ recon_adj.summary.tol_violations }}</td></tr>
            <tr><td>max|Δ| (after)</td><td class="mono">({{ recon_adj.summary.max_abs_delta.demand }}, {{ recon_adj.summary.max_abs_delta.supply }}, {{ recon_adj.summary.max_abs_delta.backlog }})</td></tr>
          {% endif %}
          <tr><td>state</td><td class="mono">{{ plan_state.state if plan_state and plan_state.state else (version.status or 'draft') }}{% if plan_state and plan_state.invalid and plan_state.invalid|length>0 %} ｜ invalid: {{ plan_state.invalid|join(', ') }}{% endif %}</td></tr>
        </tbody>
      </table>
    </details>
    <details>
      <summary>State 管理（MVP）</summary>
      <form method="post" action="/ui/plans/{{ version_id }}/state/advance" style="display:flex; gap:8px; align-items:end; flex-wrap:wrap;">
        <label>advance to
          <select name="to">
            <option value="draft">draft</option>
            <option value="aggregated">aggregated</option>
            <option value="disaggregated">disaggregated</option>
            <option value="scheduled">scheduled</option>
            <option value="executed">executed</option>
          </select>
        </label>
        <button type="submit">Advance</button>
      </form>
      <form method="post" action="/ui/plans/{{ version_id }}/state/invalidate" style="display:flex; gap:8px; align-items:end; flex-wrap:wrap; margin-top:6px;">
        <label>invalidate from
          <select name="from_step">
            <option value="draft">draft</option>
            <option value="aggregated">aggregated</option>
            <option value="disaggregated">disaggregated</option>
            <option value="scheduled">scheduled</option>
            <option value="executed">executed</option>
          </select>
        </label>
        <button type="submit" class="secondary">Invalidate</button>
      </form>
    </details>
    {% if kpi_preview %}
    <section style="margin-top:8px;">
      <h4>MVP: KPIプレビュー</h4>
      <div class="grid" style="grid-template-columns: repeat(3, minmax(180px, 1fr)); gap:8px;">
        <article>
          <header>能力合計</header>
          <strong class="mono">{{ '%.0f'|format(kpi_preview.capacity_total or 0) }}</strong>
        </article>
        <article>
          <header>負荷合計（adjusted）</header>
          <strong class="mono">{{ '%.0f'|format(kpi_preview.adjusted_total or 0) }}</strong>
        </article>
        <article>
          <header>能力利用率</header>
          <strong class="mono">{{ ('%.1f%%'|format(kpi_preview.util_pct)) if kpi_preview.util_pct is not none else '-' }}</strong>
        </article>
        <article>
          <header>spill_in 合計</header>
          <strong class="mono">{{ '%.0f'|format(kpi_preview.spill_in_total or 0) }}</strong>
        </article>
        <article>
          <header>spill_out 合計</header>
          <strong class="mono">{{ '%.0f'|format(kpi_preview.spill_out_total or 0) }}</strong>
        </article>
        <article>
          <header>違反件数 before/after</header>
          <strong class="mono">{{ kpi_preview.viol_before or 0 }} → {{ kpi_preview.viol_after if kpi_preview.viol_after is not none else '-' }}</strong>
        </article>
        <article>
          <header>需要合計（DET）</header>
          <strong class="mono">{{ '%.0f'|format(kpi_preview.det_demand_total or 0) }}</strong>
        </article>
        <article>
          <header>発注合計（DET supply）</header>
          <strong class="mono">{{ '%.0f'|format(kpi_preview.det_supply_total or 0) }}</strong>
        </article>
        <article>
          <header>サービスレベル（DET, 推定）</header>
          <strong class="mono">{{ ('%.1f%%'|format(kpi_preview.sl_pct)) if kpi_preview.sl_pct is not none else '-' }}</strong>
        </article>
        <article>
          <header>欠品合計（DET backlog）</header>
          <strong class="mono">{{ '%.0f'|format(kpi_preview.det_backlog_total or 0) }}</strong>
        </article>
        <article>
          <header>在庫合計（初期, MRP）</header>
          <strong class="mono">{{ '%.0f'|format(kpi_preview.inv_initial_total if kpi_preview.inv_initial_total is not none else 0) }}</strong>
        </article>
      </div>
      {% if kpi_preview.window_days %}
        <p class="mono">window_days={{ kpi_preview.window_days }} ｜ policy={{ kpi_preview.anchor_policy or '(none)' }}</p>
      {% endif %}
    </section>
    {% endif %}
    <div class="mono" style="display:flex; gap:8px; align-items:center; flex-wrap:wrap;">
      <span>エクスポート:</span>
      <label><input type="checkbox" class="sel-copy" data-href="/plans/{{ version_id }}/summary"> summary.json</label>
<<<<<<< HEAD
      <button type="button" class="secondary copy" data-href="/plans/{{ version_id }}/summary" title="URLをコピー">copy</button>
      ｜
      <label><input type="checkbox" class="sel-copy" data-href="/plans/{{ version_id }}/compare.csv?violations_only=true&sort=rel_desc&limit=1000"> compare.csv</label>
      <button type="button" class="secondary copy" data-href="/plans/{{ version_id }}/compare.csv?violations_only=true&sort=rel_desc&limit=1000" title="URLをコピー">copy</button>
      ｜
      <label><input type="checkbox" class="sel-copy" data-href="/plans/{{ version_id }}/compare.csv?violations_only=true&sort=abs_desc&limit=1000"> violations.csv</label>
      <button type="button" class="secondary copy" data-href="/plans/{{ version_id }}/compare.csv?violations_only=true&sort=abs_desc&limit=1000" title="URLをコピー">copy</button>
      ｜
      <label><input type="checkbox" class="sel-copy" data-href="/plans/{{ version_id }}/carryover.csv"> carryover.csv</label>
      <button type="button" class="secondary copy" data-href="/plans/{{ version_id }}/carryover.csv" title="URLをコピー">copy</button>
      ｜ <button type="button" class="secondary copy-all" data-version="{{ version_id }}" title="主要リンクを一括コピー">copy all</button>
=======
      <button type="button" class="secondary copy" data-href="/plans/{{ version_id }}/summary" title="URLをコピー" aria-label="URLをコピー">copy</button>
      |
      <label><input type="checkbox" class="sel-copy" data-href="/plans/{{ version_id }}/compare.csv?violations_only=true&sort=rel_desc&limit=1000"> compare.csv</label>
      <button type="button" class="secondary copy" data-href="/plans/{{ version_id }}/compare.csv?violations_only=true&sort=rel_desc&limit=1000" title="URLをコピー" aria-label="URLをコピー">copy</button>
      |
      <label><input type="checkbox" class="sel-copy" data-href="/plans/{{ version_id }}/compare.csv?violations_only=true&sort=abs_desc&limit=1000"> violations.csv</label>
      <button type="button" class="secondary copy" data-href="/plans/{{ version_id }}/compare.csv?violations_only=true&sort=abs_desc&limit=1000" title="URLをコピー" aria-label="URLをコピー">copy</button>
      |
      <label><input type="checkbox" class="sel-copy" data-href="/plans/{{ version_id }}/carryover.csv"> carryover.csv</label>
      <button type="button" class="secondary copy" data-href="/plans/{{ version_id }}/carryover.csv" title="URLをコピー" aria-label="URLをコピー">copy</button>
      |
      <button type="button" class="secondary copy-all" data-version="{{ version_id }}" title="主要リンクを一括コピー">copy all</button>
>>>>>>> 0aa62cf0
      <button type="button" class="secondary copy-selected" title="チェックしたリンクを一括コピー">copy selected</button>
    </div>
    </div>

    <div id="tab-results" class="tab-pane" style="display:none;">
    <details open>
      <summary>最新Run（base_scenario）</summary>
      {% if version.base_scenario_id %}
        {% if latest_runs and latest_runs|length > 0 %}
          <table>
            <thead><tr><th>run_id</th><th>started_at</th><th>fill_rate</th><th>profit_total</th><th>リンク</th></tr></thead>
            <tbody>
              {% for r in latest_runs %}
              <tr>
                <td class="mono">{{ r.run_id }}</td>
                <td class="mono">{{ r.started_at }}</td>
                <td class="mono">{{ r.fill_rate }}</td>
                <td class="mono">{{ r.profit_total }}</td>
                <td><a class="secondary" href="/ui/runs/{{ r.run_id }}" target="_blank">open</a></td>
              </tr>
              {% endfor %}
            </tbody>
          </table>
          {% if latest_run_ids and latest_run_ids|length >= 2 %}
          <form method="post" action="/ui/compare" style="margin-top:8px; display:flex; gap:8px; align-items:center; flex-wrap:wrap;">
            <input type="hidden" name="run_ids" value="{{ latest_run_ids[0] }},{{ latest_run_ids[1] }}">
<<<<<<< HEAD
            <button type="submit">最新2件を比較</button>
            <label><input type="checkbox" class="sel-copy" data-href="/ui/compare/metrics.csv?run_ids={{ latest_run_ids[0] }},{{ latest_run_ids[1] }}"> metrics.csv</label>
            <button type="button" class="secondary copy" data-href="/ui/compare/metrics.csv?run_ids={{ latest_run_ids[0] }},{{ latest_run_ids[1] }}" title="URLをコピー">copy</button>
            <label><input type="checkbox" class="sel-copy" data-href="/ui/compare/diffs.csv?run_ids={{ latest_run_ids[0] }},{{ latest_run_ids[1] }}&threshold=5"> diffs.csv (±5%)</label>
            <button type="button" class="secondary copy" data-href="/ui/compare/diffs.csv?run_ids={{ latest_run_ids[0] }},{{ latest_run_ids[1] }}&threshold=5" title="URLをコピー">copy</button>
            <button type="button" class="secondary copy-runs-all" data-run-ids="{{ latest_run_ids[0] }},{{ latest_run_ids[1] }}" title="metrics/diffs の2リンクを一括コピー">copy all</button>
            <button type="button" class="secondary copy-selected" title="チェックしたリンクを一括コピー">copy selected</button>
=======
            <button type="submit" aria-label="最新2件を比較">最新2件を比較</button>
            <label><input type="checkbox" class="sel-copy" data-href="/ui/compare/metrics.csv?run_ids={{ latest_run_ids[0] }},{{ latest_run_ids[1] }}"> metrics.csv</label>
            <button type="button" class="secondary copy" data-href="/ui/compare/metrics.csv?run_ids={{ latest_run_ids[0] }},{{ latest_run_ids[1] }}" title="URLをコピー" aria-label="URLをコピー">copy</button>
            <label><input type="checkbox" class="sel-copy" data-href="/ui/compare/diffs.csv?run_ids={{ latest_run_ids[0] }},{{ latest_run_ids[1] }}&threshold=5"> diffs.csv (±5%)</label>
            <button type="button" class="secondary copy" data-href="/ui/compare/diffs.csv?run_ids={{ latest_run_ids[0] }},{{ latest_run_ids[1] }}&threshold=5" title="URLをコピー" aria-label="URLをコピー">copy</button>
            <button type="button" class="secondary copy-runs-all" data-run-ids="{{ latest_run_ids[0] }},{{ latest_run_ids[1] }}" title="metrics/diffs の2リンクを一括コピー" aria-label="リンクを一括コピー">copy all</button>
            <button type="button" class="secondary copy-selected" title="チェックしたリンクを一括コピー" aria-label="チェックしたリンクを一括コピー">copy selected</button>
>>>>>>> 0aa62cf0
          </form>
          {% endif %}
        {% else %}
          <p>該当シナリオのRunが見つかりません。<a href="/ui/runs" target="_blank">/ui/runs</a> を参照してください。</p>
        {% endif %}
      {% else %}
        <p>プランに base_scenario_id が未設定です。</p>
      {% endif %}
    </details>
    {% if weekly_summary %}
    <details>
      <summary>能力サマリ（weekly_summary）</summary>
      {% if boundary_summary %}
        <p class="mono">boundary: period={{ boundary_summary.period }} ｜ weeks={{ boundary_summary.weeks }} ｜ pre={{ boundary_summary.pre_weeks }} ｜ post={{ boundary_summary.post_weeks }} ｜ policy={{ boundary_summary.anchor_policy or '(none)' }} ｜ window={{ boundary_summary.window_days or 0 }} days</p>
      {% endif %}
      <table>
        <thead><tr><th>week</th><th>zone</th><th>b_idx</th><th>b_size</th><th>in_pre</th><th>in_post</th><th>capacity</th><th>original_load</th><th>adjusted_load</th><th>spill_in</th><th>spill_out</th></tr></thead>
        <tbody>
          {% for r in weekly_summary %}
          <tr>
            <td>{{ r.week }}</td>
            <td class="mono">{{ r.zone or '' }}</td>
            <td class="mono">{{ r.boundary_index or '' }}</td>
            <td class="mono">{{ r.boundary_size or '' }}</td>
            <td class="mono">{{ r.in_window_pre or '' }}</td>
            <td class="mono">{{ r.in_window_post or '' }}</td>
            <td class="mono">{{ r.capacity }}</td>
            <td class="mono">{{ r.original_load }}</td>
            <td class="mono">{{ r.adjusted_load }}</td>
            <td class="mono">{{ r.spill_in }}</td>
            <td class="mono">{{ r.spill_out }}</td>
          </tr>
          {% endfor %}
        </tbody>
      </table>
    </details>
    {% endif %}
    </div>

    {% if deltas %}
    <details open>
      <summary>before 差分（先頭50件）</summary>
      <p class="mono"><a href="/plans/{{ version_id }}/compare.csv?sort=rel_desc&limit=1000" download>compare.csv</a> ｜ <a href="/plans/{{ version_id }}/compare.csv?violations_only=true&sort=rel_desc&limit=1000" download>violations_only.csv</a></p>
      <div class="grid" style="align-items:end;">
        <label>tol_abs<input id="tolAbsB" type="number" step="0.000001" value="{{ recon.tolerance.abs if recon and recon.tolerance else 0.000001 }}"></label>
        <label>tol_rel<input id="tolRelB" type="number" step="0.000001" value="{{ recon.tolerance.rel if recon and recon.tolerance else 0.000001 }}"></label>
        <label><input type="checkbox" id="violOnlyB"> 違反のみ表示</label>
      </div>
      <table id="tblBefore">
        <thead><tr><th>period</th><th>family</th><th>Δdemand</th><th>Δsupply</th><th>Δbacklog</th><th>ok</th></tr></thead>
        <tbody>
          {% for r in deltas %}
          <tr data-ok="{{ '1' if r.ok else '0' }}" data-reld="{{ r.rel_demand if r.rel_demand is defined else 0 }}" data-rels="{{ r.rel_supply if r.rel_supply is defined else 0 }}" data-relb="{{ r.rel_backlog if r.rel_backlog is defined else 0 }}">
            <td>{{ r.period }}</td>
            <td>{{ r.family }}</td>
            <td class="mono">{{ r.delta_demand }}</td>
            <td class="mono">{{ r.delta_supply }}</td>
            <td class="mono">{{ r.delta_backlog }}</td>
            <td class="mono">{{ r.ok }}</td>
          </tr>
          {% endfor %}
        </tbody>
      </table>
      <script>
      (function(){
        function num(x){ var v = parseFloat(x); return isNaN(v)?0:v; }
        var ta = document.getElementById('tolAbsB');
        var tr = document.getElementById('tolRelB');
        var cb = document.getElementById('violOnlyB');
        function apply(){
          var _ta = num(ta && ta.value);
          var _tr = num(tr && tr.value);
          document.querySelectorAll('#tblBefore tbody tr').forEach(function(trEl){
            var tds = trEl.querySelectorAll('td');
            var d = Math.abs(num(tds[2] && tds[2].textContent));
            var s = Math.abs(num(tds[3] && tds[3].textContent));
            var b = Math.abs(num(tds[4] && tds[4].textContent));
            var rd = Math.abs(num(trEl.getAttribute('data-reld')));
            var rs = Math.abs(num(trEl.getAttribute('data-rels')));
            var rb = Math.abs(num(trEl.getAttribute('data-relb')));
            var okd = (d <= _ta) || (rd <= _tr);
            var oks = (s <= _ta) || (rs <= _tr);
            var okb = (b <= _ta) || (rb <= _tr);
            [okd,oks,okb].forEach(function(ok,i){ var td = tds[2+i]; if(td) td.style.background = ok? '': '#fff0f0'; });
            var rowOk = okd && oks && okb;
            trEl.setAttribute('data-ok', rowOk ? '1':'0');
            trEl.style.display = (cb && cb.checked && rowOk) ? 'none' : '';
          });
        }
        if (ta) ta.addEventListener('change', apply);
        if (tr) tr.addEventListener('change', apply);
        if (cb) cb.addEventListener('change', apply);
        apply();
      })();
      </script>
    </details>
    {% endif %}

    <div id="tab-diff" class="tab-pane" style="display:none;">
    {% if deltas_adj %}
    <details>
      <summary>after 差分（先頭50件）</summary>
      <p class="mono"><a href="/plans/{{ version_id }}/carryover.csv" download>carryover.csv</a></p>
      <div class="grid" style="align-items:end;">
        <label>tol_abs<input id="tolAbsA" type="number" step="0.000001" value="{{ recon_adj.tolerance.abs if recon_adj and recon_adj.tolerance else 0.000001 }}"></label>
        <label>tol_rel<input id="tolRelA" type="number" step="0.000001" value="{{ recon_adj.tolerance.rel if recon_adj and recon_adj.tolerance else 0.000001 }}"></label>
        <label><input type="checkbox" id="violOnlyA"> 違反のみ表示</label>
      </div>
      <table id="tblAfter">
        <thead><tr><th>period</th><th>family</th><th>Δdemand</th><th>Δsupply</th><th>Δbacklog</th><th>ok</th></tr></thead>
        <tbody>
          {% for r in deltas_adj %}
          <tr data-ok="{{ '1' if r.ok else '0' }}" data-reld="{{ r.rel_demand if r.rel_demand is defined else 0 }}" data-rels="{{ r.rel_supply if r.rel_supply is defined else 0 }}" data-relb="{{ r.rel_backlog if r.rel_backlog is defined else 0 }}">
            <td>{{ r.period }}</td>
            <td>{{ r.family }}</td>
            <td class="mono">{{ r.delta_demand }}</td>
            <td class="mono">{{ r.delta_supply }}</td>
            <td class="mono">{{ r.delta_backlog }}</td>
            <td class="mono">{{ r.ok }}</td>
          </tr>
          {% endfor %}
        </tbody>
      </table>
      <script>
      (function(){
        function num(x){ var v = parseFloat(x); return isNaN(v)?0:v; }
        var ta = document.getElementById('tolAbsA');
        var tr = document.getElementById('tolRelA');
        var cb = document.getElementById('violOnlyA');
        function apply(){
          var _ta = num(ta && ta.value);
          var _tr = num(tr && tr.value);
          document.querySelectorAll('#tblAfter tbody tr').forEach(function(trEl){
            var tds = trEl.querySelectorAll('td');
            var d = Math.abs(num(tds[2] && tds[2].textContent));
            var s = Math.abs(num(tds[3] && tds[3].textContent));
            var b = Math.abs(num(tds[4] && tds[4].textContent));
            var rd = Math.abs(num(trEl.getAttribute('data-reld')));
            var rs = Math.abs(num(trEl.getAttribute('data-rels')));
            var rb = Math.abs(num(trEl.getAttribute('data-relb')));
            var okd = (d <= _ta) || (rd <= _tr);
            var oks = (s <= _ta) || (rs <= _tr);
            var okb = (b <= _ta) || (rb <= _tr);
            [okd,oks,okb].forEach(function(ok,i){ var td = tds[2+i]; if(td) td.style.background = ok? '': '#fff0f0'; });
            var rowOk = okd && oks && okb;
            trEl.setAttribute('data-ok', rowOk ? '1':'0');
            trEl.style.display = (cb && cb.checked && rowOk) ? 'none' : '';
          });
        }
        if (ta) ta.addEventListener('change', apply);
        if (tr) tr.addEventListener('change', apply);
        if (cb) cb.addEventListener('change', apply);
        apply();
      })();
      </script>
    </details>
    {% endif %}
    </div>
  {% endif %}
</section>
<section id="chart-section" style="display:none;">
  <h3>可視化</h3>
  <canvas id="chartSpillZonePlan" height="100"></canvas>
  <canvas id="chartCapacityPlan" height="100" style="margin-top:16px"></canvas>
</section>
{% endblock %}
{% block scripts %}
<script src="https://cdn.jsdelivr.net/npm/chart.js"></script>
<script>
  (function(){
    const weekly = {{ weekly_summary | tojson | safe if weekly_summary else 'null' }};
    if(!weekly) return;
    function sumByZone(rows){
      const zones = ['pre','at','post'];
      const sums = {pre:{in:0,out:0}, at:{in:0,out:0}, post:{in:0,out:0}};
      rows.forEach(r=>{
        const z = (r.zone||'').toLowerCase();
        if(!sums[z]) return;
        sums[z].in += Number(r.spill_in||0);
        sums[z].out += Number(r.spill_out||0);
      });
      return {labels: zones, inData: zones.map(z=>sums[z].in), outData: zones.map(z=>sums[z].out)};
    }
    function makeSpill(){
      const ctx = document.getElementById('chartSpillZonePlan');
      const agg = sumByZone(weekly);
      if (typeof Chart !== 'undefined'){
        new Chart(ctx, {type:'bar', data:{labels:agg.labels, datasets:[
          {label:'spill_in', data:agg.inData, backgroundColor:'rgba(99,102,241,0.6)'},
          {label:'spill_out', data:agg.outData, backgroundColor:'rgba(239,68,68,0.6)'}
        ]}, options:{responsive:true, scales:{y:{beginAtZero:true}}}});
      } else {
        // fallback: simple bars
        const c = ctx.getContext('2d'); c.fillText('Chart.js not loaded',10,20);
      }
    }
    function makeCapacity(){
      const ctx = document.getElementById('chartCapacityPlan');
      const weeks = weekly.map(r=>r.week);
      const cap = weekly.map(r=>r.capacity);
      const adj = weekly.map(r=>r.adjusted_load);
      if (typeof Chart !== 'undefined'){
        new Chart(ctx, {type:'bar', data:{labels:weeks, datasets:[
          {label:'capacity', data:cap, backgroundColor:'rgba(54,162,235,0.5)'},
          {label:'adjusted_load', data:adj, backgroundColor:'rgba(255,159,64,0.5)'}
        ]}, options:{responsive:true, scales:{y:{beginAtZero:true}}}});
      } else {
        const c = ctx.getContext('2d'); c.fillText('Chart.js not loaded',10,20);
      }
    }
    // 遅延描画: Resultsタブで描画
    window.__renderCharts = function(){ try{ makeSpill(); makeCapacity(); }catch(e){} };
  })();
</script>
<script>
  // タブ切替
  (function(){
    function activate(tab){
      ['overview','aggregate','disaggregate','schedule','validate','execute','results','diff'].forEach(function(k){
        var el = document.getElementById('tab-'+k);
        if (el) el.style.display = (k===tab)?'':'none';
      });
      var chartSec = document.getElementById('chart-section');
      if (chartSec) chartSec.style.display = (tab==='results')? '' : 'none';
      if (tab==='results' && typeof window.__renderCharts==='function') { window.__renderCharts(); }
      document.querySelectorAll('nav [data-tab]').forEach(function(a){
        a.classList.toggle('contrast', a.getAttribute('data-tab')===tab);
      });
      try { localStorage.setItem('plan_detail_tab', tab); } catch(e){}
    }
    document.addEventListener('DOMContentLoaded', function(){
      var saved = null;
      try { saved = localStorage.getItem('plan_detail_tab'); } catch(e){}
      var init = saved || 'overview';
      activate(init);
      document.querySelectorAll('nav [data-tab]').forEach(function(a){
        a.addEventListener('click', function(){ activate(a.getAttribute('data-tab')); });
      });
    });
  })();
</script>
<script>
  // Disaggregate簡易フィルタ
  (function(){
    function val(el){ return (el && el.value || '').toLowerCase().trim(); }
    function apply(){
      var sku = val(document.getElementById('skuFilter'));
      var wk = val(document.getElementById('weekFilter'));
      var rows = document.querySelectorAll('#tblDisagg tbody tr');
      var vis=0, all=0;
      rows.forEach(function(tr){
        all++;
        var tds = tr.querySelectorAll('td');
        var w = (tds[0] && tds[0].textContent || '').toLowerCase();
        var s = (tds[1] && tds[1].textContent || '').toLowerCase();
        var ok = (!wk || w.indexOf(wk)>=0) && (!sku || s.indexOf(sku)>=0);
        tr.style.display = ok ? '' : 'none';
        if (ok) vis++;
      });
      var meta = document.getElementById('disaggMeta');
      if (meta) meta.textContent = vis + ' / ' + all;
    }
    document.addEventListener('DOMContentLoaded', function(){
      var sf = document.getElementById('skuFilter');
      var wf = document.getElementById('weekFilter');
      if (sf) sf.addEventListener('input', apply);
      if (wf) wf.addEventListener('input', apply);
      apply();
    });
  })();
</script>
<script>
  // Schedule 簡易フィルタ
  (function(){
    function val(el){ return (el && el.value || '').toLowerCase().trim(); }
    function apply(){
      var sku = val(document.getElementById('schedSku'));
      var wk = val(document.getElementById('schedWeek'));
      var rows = document.querySelectorAll('#tblSchedule tbody tr');
      var vis=0, all=0;
      rows.forEach(function(tr){
        all++;
        var tds = tr.querySelectorAll('td');
        var w = (tds[0] && tds[0].textContent || '').toLowerCase();
        var s = (tds[1] && tds[1].textContent || '').toLowerCase();
        var ok = (!wk || w.indexOf(wk)>=0) && (!sku || s.indexOf(sku)>=0);
        tr.style.display = ok ? '' : 'none';
        if (ok) vis++;
      });
      var meta = document.getElementById('schedMeta');
      if (meta) meta.textContent = vis + ' / ' + all;
    }
    document.addEventListener('DOMContentLoaded', function(){
      var sf = document.getElementById('schedSku');
      var wf = document.getElementById('schedWeek');
      if (sf) sf.addEventListener('input', apply);
      if (wf) wf.addEventListener('input', apply);
      apply();
    });
  })();
</script>
<script>
  // 固定リンクのコピー機能（一覧と同仕様）
  (function(){
    function copyUrl(href){
      var abs = (location && location.origin ? location.origin : '') + href;
      if (navigator && navigator.clipboard && navigator.clipboard.writeText){
        navigator.clipboard.writeText(abs).catch(function(){});
      } else {
        var ta = document.createElement('textarea'); ta.value = abs; document.body.appendChild(ta); ta.select(); try{ document.execCommand('copy'); }catch(e){} document.body.removeChild(ta);
      }
    }
    function copyAllLinks(ver){
      var origin = (location && location.origin) ? location.origin : '';
      var urls = [
        origin + '/plans/' + ver + '/summary',
        origin + '/plans/' + ver + '/compare.csv?violations_only=true&sort=rel_desc&limit=1000',
        origin + '/plans/' + ver + '/compare.csv?violations_only=true&sort=abs_desc&limit=1000',
        origin + '/plans/' + ver + '/carryover.csv'
      ];
      var txt = urls.join('\n');
      if (navigator && navigator.clipboard && navigator.clipboard.writeText){
        navigator.clipboard.writeText(txt).catch(function(){});
      } else {
        var ta = document.createElement('textarea'); ta.value = txt; document.body.appendChild(ta); ta.select(); try{ document.execCommand('copy'); }catch(e){} document.body.removeChild(ta);
      }
    }
    function copyRunCompareAll(runIdsCsv){
      if (!runIdsCsv) return;
      var origin = (location && location.origin) ? location.origin : '';
      var m = origin + '/ui/compare/metrics.csv?run_ids=' + runIdsCsv;
      var d = origin + '/ui/compare/diffs.csv?run_ids=' + runIdsCsv + '&threshold=5';
      var txt = m + '\n' + d;
      if (navigator && navigator.clipboard && navigator.clipboard.writeText){
        navigator.clipboard.writeText(txt).catch(function(){});
      } else {
        var ta = document.createElement('textarea'); ta.value = txt; document.body.appendChild(ta); ta.select(); try{ document.execCommand('copy'); }catch(e){} document.body.removeChild(ta);
      }
    }
    document.addEventListener('click', function(ev){
      var t = ev.target;
      if (t && t.classList && t.classList.contains('copy')){
        var href = t.getAttribute('data-href');
        if (href) { copyUrl(href); t.textContent = 'copied'; setTimeout(function(){ t.textContent = 'copy'; }, 1200); }
      }
      if (t && t.classList && t.classList.contains('copy-all')){
        var ver = t.getAttribute('data-version');
        if (ver){ copyAllLinks(ver); t.textContent = 'copied'; setTimeout(function(){ t.textContent = 'copy all'; }, 1200); }
      }
      if (t && t.classList && t.classList.contains('copy-runs-all')){
        var ids = t.getAttribute('data-run-ids');
        if (ids){ copyRunCompareAll(ids); t.textContent = 'copied'; setTimeout(function(){ t.textContent = 'copy all'; }, 1200); }
      }
      if (t && t.classList && t.classList.contains('copy-selected')){
        var checks = Array.from(document.querySelectorAll('.sel-copy:checked'));
        var origin = (location && location.origin) ? location.origin : '';
        var urls = checks.map(function(c){ return origin + (c.getAttribute('data-href')||''); }).filter(Boolean);
        if (urls.length){
          var txt = urls.join('\n');
          if (navigator && navigator.clipboard && navigator.clipboard.writeText){
            navigator.clipboard.writeText(txt).catch(function(){});
          } else {
            var ta = document.createElement('textarea'); ta.value = txt; document.body.appendChild(ta); ta.select(); try{ document.execCommand('copy'); }catch(e){} document.body.removeChild(ta);
          }
          t.textContent = 'copied'; setTimeout(function(){ t.textContent = 'copy selected'; }, 1200);
        }
      }
    });
  })();
</script>
{% endblock %}<|MERGE_RESOLUTION|>--- conflicted
+++ resolved
@@ -8,16 +8,6 @@
   {% else %}
     <p class="mono">version_id={{ version_id }}</p>
     <nav style="display:flex; gap:8px; flex-wrap:wrap; margin:8px 0;">
-<<<<<<< HEAD
-      <a role="button" class="secondary" data-tab="overview">Overview</a>
-      <a role="button" class="secondary" data-tab="aggregate">Aggregate</a>
-      <a role="button" class="secondary" data-tab="disaggregate">Disaggregate</a>
-      <a role="button" class="secondary" data-tab="schedule">Schedule</a>
-      <a role="button" class="secondary" data-tab="validate">Validate</a>
-      <a role="button" class="secondary" data-tab="execute">Execute</a>
-      <a role="button" class="secondary" data-tab="results">Results</a>
-      <a role="button" class="secondary" data-tab="diff">Diff</a>
-=======
       <a role="button" class="secondary" data-tab="overview" title="概要" aria-label="概要タブ">Overview</a>
       <a role="button" class="secondary" data-tab="aggregate" title="集約" aria-label="集約タブ">Aggregate</a>
       <a role="button" class="secondary" data-tab="disaggregate" title="詳細展開" aria-label="詳細展開タブ">Disaggregate</a>
@@ -26,7 +16,6 @@
       <a role="button" class="secondary" data-tab="execute" title="実行" aria-label="実行タブ">Execute</a>
       <a role="button" class="secondary" data-tab="results" title="結果" aria-label="結果タブ">Results</a>
       <a role="button" class="secondary" data-tab="diff" title="差分" aria-label="差分タブ">Diff</a>
->>>>>>> 0aa62cf0
     </nav>
     <div id="tab-aggregate" class="tab-pane" style="display:none;">
     <details open>
@@ -57,13 +46,8 @@
     <details open>
       <summary>Disaggregate（SKU×week）</summary>
       <div style="display:flex; gap:8px; align-items:center; flex-wrap:wrap; margin:6px 0;">
-<<<<<<< HEAD
-        <input id="skuFilter" type="search" placeholder="SKUフィルタ（部分一致）">
-        <input id="weekFilter" type="search" placeholder="週フィルタ（例: 2025-W01）">
-=======
         <input id="skuFilter" type="search" placeholder="SKUフィルタ（部分一致）" aria-label="SKUフィルタ（部分一致）">
         <input id="weekFilter" type="search" placeholder="週フィルタ（例: 2025-W01）" aria-label="週フィルタ（例: 2025-W01）">
->>>>>>> 0aa62cf0
         <small class="mono" id="disaggMeta"></small>
         <small class="mono">表示は先頭200件（全{{ disagg_total or 0 }}件）</small>
       </div>
@@ -94,19 +78,11 @@
     <details open>
       <summary>予定オーダ（Scheduled Receipts）</summary>
       <div class="mono" style="display:flex; gap:8px; align-items:center; flex-wrap:wrap; margin:6px 0;">
-<<<<<<< HEAD
-        <input id="schedSku" type="search" placeholder="SKUフィルタ（部分一致）">
-        <input id="schedWeek" type="search" placeholder="週フィルタ（例: 2025-W01）">
-        <small id="schedMeta"></small>
-        <a class="secondary" href="/plans/{{ version_id }}/schedule.csv" target="_blank">schedule.csv</a>
-        <button type="button" class="secondary copy" data-href="/plans/{{ version_id }}/schedule.csv" title="URLをコピー">copy</button>
-=======
         <input id="schedSku" type="search" placeholder="SKUフィルタ（部分一致）" aria-label="SKUフィルタ（部分一致）">
         <input id="schedWeek" type="search" placeholder="週フィルタ（例: 2025-W01）" aria-label="週フィルタ（例: 2025-W01）">
         <small id="schedMeta"></small>
         <a class="secondary" href="/plans/{{ version_id }}/schedule.csv" target="_blank">schedule.csv</a>
         <button type="button" class="secondary copy" data-href="/plans/{{ version_id }}/schedule.csv" title="URLをコピー" aria-label="schedule.csv のURLをコピー">copy</button>
->>>>>>> 0aa62cf0
         <small>表示は先頭200件（全{{ schedule_total or 0 }}件）</small>
       </div>
       {% if schedule_rows %}
@@ -291,10 +267,6 @@
             <option value="week">week</option>
           </select>
         </label>
-<<<<<<< HEAD
-        <label><input type="checkbox" name="queue_job" value="1"> ジョブとして実行（非同期）</label>
-        <button type="submit" class="contrast">Plan & Run を実行</button>
-=======
         <label>cutover_date<input type="date" name="cutover_date"></label>
         <label>recon_window_days<input type="number" name="recon_window_days" min="0"></label>
         <label>anchor_policy
@@ -327,7 +299,6 @@
         <label><input type="checkbox" name="apply_adjusted" value="1"> 調整後DETも計算</label>
         <label><input type="checkbox" name="queue_job" value="1"> ジョブとして実行（非同期）</label>
         <button type="submit" class="contrast" aria-label="Plan & Run を実行">Plan & Run を実行</button>
->>>>>>> 0aa62cf0
         <small class="mono">注: 既存Planの cutover/window/policy を可能な範囲で引き継ぎます。</small>
       </form>
     </details>
@@ -438,19 +409,6 @@
     <div class="mono" style="display:flex; gap:8px; align-items:center; flex-wrap:wrap;">
       <span>エクスポート:</span>
       <label><input type="checkbox" class="sel-copy" data-href="/plans/{{ version_id }}/summary"> summary.json</label>
-<<<<<<< HEAD
-      <button type="button" class="secondary copy" data-href="/plans/{{ version_id }}/summary" title="URLをコピー">copy</button>
-      ｜
-      <label><input type="checkbox" class="sel-copy" data-href="/plans/{{ version_id }}/compare.csv?violations_only=true&sort=rel_desc&limit=1000"> compare.csv</label>
-      <button type="button" class="secondary copy" data-href="/plans/{{ version_id }}/compare.csv?violations_only=true&sort=rel_desc&limit=1000" title="URLをコピー">copy</button>
-      ｜
-      <label><input type="checkbox" class="sel-copy" data-href="/plans/{{ version_id }}/compare.csv?violations_only=true&sort=abs_desc&limit=1000"> violations.csv</label>
-      <button type="button" class="secondary copy" data-href="/plans/{{ version_id }}/compare.csv?violations_only=true&sort=abs_desc&limit=1000" title="URLをコピー">copy</button>
-      ｜
-      <label><input type="checkbox" class="sel-copy" data-href="/plans/{{ version_id }}/carryover.csv"> carryover.csv</label>
-      <button type="button" class="secondary copy" data-href="/plans/{{ version_id }}/carryover.csv" title="URLをコピー">copy</button>
-      ｜ <button type="button" class="secondary copy-all" data-version="{{ version_id }}" title="主要リンクを一括コピー">copy all</button>
-=======
       <button type="button" class="secondary copy" data-href="/plans/{{ version_id }}/summary" title="URLをコピー" aria-label="URLをコピー">copy</button>
       |
       <label><input type="checkbox" class="sel-copy" data-href="/plans/{{ version_id }}/compare.csv?violations_only=true&sort=rel_desc&limit=1000"> compare.csv</label>
@@ -463,7 +421,6 @@
       <button type="button" class="secondary copy" data-href="/plans/{{ version_id }}/carryover.csv" title="URLをコピー" aria-label="URLをコピー">copy</button>
       |
       <button type="button" class="secondary copy-all" data-version="{{ version_id }}" title="主要リンクを一括コピー">copy all</button>
->>>>>>> 0aa62cf0
       <button type="button" class="secondary copy-selected" title="チェックしたリンクを一括コピー">copy selected</button>
     </div>
     </div>
@@ -490,15 +447,6 @@
           {% if latest_run_ids and latest_run_ids|length >= 2 %}
           <form method="post" action="/ui/compare" style="margin-top:8px; display:flex; gap:8px; align-items:center; flex-wrap:wrap;">
             <input type="hidden" name="run_ids" value="{{ latest_run_ids[0] }},{{ latest_run_ids[1] }}">
-<<<<<<< HEAD
-            <button type="submit">最新2件を比較</button>
-            <label><input type="checkbox" class="sel-copy" data-href="/ui/compare/metrics.csv?run_ids={{ latest_run_ids[0] }},{{ latest_run_ids[1] }}"> metrics.csv</label>
-            <button type="button" class="secondary copy" data-href="/ui/compare/metrics.csv?run_ids={{ latest_run_ids[0] }},{{ latest_run_ids[1] }}" title="URLをコピー">copy</button>
-            <label><input type="checkbox" class="sel-copy" data-href="/ui/compare/diffs.csv?run_ids={{ latest_run_ids[0] }},{{ latest_run_ids[1] }}&threshold=5"> diffs.csv (±5%)</label>
-            <button type="button" class="secondary copy" data-href="/ui/compare/diffs.csv?run_ids={{ latest_run_ids[0] }},{{ latest_run_ids[1] }}&threshold=5" title="URLをコピー">copy</button>
-            <button type="button" class="secondary copy-runs-all" data-run-ids="{{ latest_run_ids[0] }},{{ latest_run_ids[1] }}" title="metrics/diffs の2リンクを一括コピー">copy all</button>
-            <button type="button" class="secondary copy-selected" title="チェックしたリンクを一括コピー">copy selected</button>
-=======
             <button type="submit" aria-label="最新2件を比較">最新2件を比較</button>
             <label><input type="checkbox" class="sel-copy" data-href="/ui/compare/metrics.csv?run_ids={{ latest_run_ids[0] }},{{ latest_run_ids[1] }}"> metrics.csv</label>
             <button type="button" class="secondary copy" data-href="/ui/compare/metrics.csv?run_ids={{ latest_run_ids[0] }},{{ latest_run_ids[1] }}" title="URLをコピー" aria-label="URLをコピー">copy</button>
@@ -506,7 +454,6 @@
             <button type="button" class="secondary copy" data-href="/ui/compare/diffs.csv?run_ids={{ latest_run_ids[0] }},{{ latest_run_ids[1] }}&threshold=5" title="URLをコピー" aria-label="URLをコピー">copy</button>
             <button type="button" class="secondary copy-runs-all" data-run-ids="{{ latest_run_ids[0] }},{{ latest_run_ids[1] }}" title="metrics/diffs の2リンクを一括コピー" aria-label="リンクを一括コピー">copy all</button>
             <button type="button" class="secondary copy-selected" title="チェックしたリンクを一括コピー" aria-label="チェックしたリンクを一括コピー">copy selected</button>
->>>>>>> 0aa62cf0
           </form>
           {% endif %}
         {% else %}
