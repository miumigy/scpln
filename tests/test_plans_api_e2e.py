import time
from fastapi.testclient import TestClient

<<<<<<< HEAD
def test_plans_integrated_run_and_reconcile_e2e(db_setup, monkeypatch):
    monkeypatch.setenv("REGISTRY_BACKEND", "db")
    monkeypatch.setenv("AUTH_MODE", "none")
=======
from alembic.config import Config
from alembic import command


@pytest.fixture(name="db_setup_e2e")
def db_setup_e2e_fixture(tmp_path: Path):
    db_path = tmp_path / "test_e2e.sqlite"
    os.environ["SCPLN_DB"] = str(db_path)
    os.environ["REGISTRY_BACKEND"] = "db"
    os.environ["AUTH_MODE"] = "none"

    # Reload app.db to pick up new SCPLN_DB env var
    importlib.reload(importlib.import_module("app.db"))
    importlib.reload(importlib.import_module("app.plans_api"))

    alembic_cfg = Config("alembic.ini")
    alembic_cfg.set_main_option("script_location", "alembic")
    alembic_cfg.set_main_option("sqlalchemy.url", f"sqlite:///{db_path}")
    command.upgrade(alembic_cfg, "head")

    yield

    del os.environ["SCPLN_DB"]
    del os.environ["REGISTRY_BACKEND"]
    del os.environ["AUTH_MODE"]

>>>>>>> 21514956

    from main import app

    client = TestClient(app)
    ver = f"testv-{int(time.time())}"
    # integrated run
    r = client.post(
        "/plans/integrated/run",
        json={
            "version_id": ver,
            "input_dir": "samples/planning",
            "weeks": 4,
            "round_mode": "int",
            "lt_unit": "day",
            "cutover_date": "2025-01-15",
            "anchor_policy": "blend",
            "apply_adjusted": False,
        },
        timeout=120,
    )
    assert r.status_code == 200, r.text
    data = r.json()
    assert data.get("version_id") == ver
    # list
    r = client.get("/plans")
    assert r.status_code == 200
    assert any(p.get("version_id") == ver for p in r.json().get("plans", []))
    # summary
    r = client.get(f"/plans/{ver}/summary")
    assert r.status_code == 200
    # reconcile (before only)
    r = client.post(f"/plans/{ver}/reconcile", json={"tol_abs": 1e-6, "tol_rel": 1e-6})
    assert r.status_code == 200
    assert r.json().get("version_id") == ver<|MERGE_RESOLUTION|>--- conflicted
+++ resolved
@@ -1,11 +1,12 @@
+from __future__ import annotations
+
 import time
+import os
+import pytest
+import importlib
+from pathlib import Path
 from fastapi.testclient import TestClient
 
-<<<<<<< HEAD
-def test_plans_integrated_run_and_reconcile_e2e(db_setup, monkeypatch):
-    monkeypatch.setenv("REGISTRY_BACKEND", "db")
-    monkeypatch.setenv("AUTH_MODE", "none")
-=======
 from alembic.config import Config
 from alembic import command
 
@@ -32,8 +33,8 @@
     del os.environ["REGISTRY_BACKEND"]
     del os.environ["AUTH_MODE"]
 
->>>>>>> 21514956
 
+def test_plans_integrated_run_and_reconcile_e2e(db_setup_e2e):
     from main import app
 
     client = TestClient(app)
