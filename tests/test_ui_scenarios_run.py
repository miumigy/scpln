--- conflicted
+++ resolved
@@ -1,54 +1,24 @@
-<<<<<<< HEAD
-import importlib
-import time
-import os
-import pytest
-from pathlib import Path
-=======
->>>>>>> 91921d60
 from fastapi.testclient import TestClient
 
-from alembic.config import Config
-from alembic import command
-
 # 有効化
-<<<<<<< HEAD
-=======
 import importlib
 
->>>>>>> 91921d60
 importlib.import_module("app.ui_scenarios")
 importlib.import_module("app.jobs_api")
 importlib.import_module("app.simulation_api")
 
-<<<<<<< HEAD
-=======
 import pytest
 from app import jobs, db
 from prometheus_client import REGISTRY
 
->>>>>>> 91921d60
 
-@pytest.fixture(name="db_setup_scenarios")
-def db_setup_scenarios_fixture(tmp_path: Path):
-    db_path = tmp_path / "test_scenarios.sqlite"
-    os.environ["SCPLN_DB"] = str(db_path)
-    os.environ["REGISTRY_BACKEND"] = "db"
-    os.environ["AUTH_MODE"] = "none"
+@pytest.fixture
+def job_manager_setup(db_setup):
+    # Prometheus レジストリをクリア
+    collectors = list(REGISTRY._collector_to_names.keys())
+    for collector in collectors:
+        REGISTRY.unregister(collector)
 
-    # Reload app.db to pick up new SCPLN_DB env var
-    importlib.reload(importlib.import_module("app.db"))
-    importlib.reload(importlib.import_module("app.plans_api"))
-    importlib.reload(importlib.import_module("app.config_api"))
-    importlib.reload(importlib.import_module("app.scenario_api"))
-    importlib.reload(importlib.import_module("main"))
-
-<<<<<<< HEAD
-    alembic_cfg = Config("alembic.ini")
-    alembic_cfg.set_main_option("script_location", "alembic")
-    alembic_cfg.set_main_option("sqlalchemy.url", f"sqlite:///{db_path}")
-    command.upgrade(alembic_cfg, "head")
-=======
     manager = jobs.JobManager(workers=1, db_path=db_setup)
     original_manager = jobs.JOB_MANAGER
     if original_manager and original_manager is not manager:
@@ -72,21 +42,12 @@
             except Exception:
                 pass
 
->>>>>>> 91921d60
 
-    yield
+def test_ui_scenarios_run_with_config(job_manager_setup, monkeypatch):
+    monkeypatch.setenv("REGISTRY_BACKEND", "db")
+    monkeypatch.setenv("AUTH_MODE", "none")
 
-    del os.environ["SCPLN_DB"]
-    del os.environ["REGISTRY_BACKEND"]
-    del os.environ["AUTH_MODE"]
-
-
-def test_ui_scenarios_run_with_config(db_setup_scenarios):
     from app.api import app
-<<<<<<< HEAD
-    from app import db
-=======
->>>>>>> 91921d60
 
     c = TestClient(app)
     # 準備: シナリオと設定を作成
@@ -130,12 +91,11 @@
     assert final and final.get("status") == "succeeded"
 
 
-def test_ui_scenarios_run_nonexistent_config(db_setup_scenarios):
+def test_ui_scenarios_run_nonexistent_config(job_manager_setup, monkeypatch):
+    monkeypatch.setenv("REGISTRY_BACKEND", "db")
+    monkeypatch.setenv("AUTH_MODE", "none")
+
     from app.api import app
-<<<<<<< HEAD
-    from app import db
-=======
->>>>>>> 91921d60
 
     c = TestClient(app)
     # 存在しない config_id を使って404が返ることを確認
@@ -156,12 +116,11 @@
         db.delete_scenario(sid)
 
 
-def test_ui_scenarios_run_invalid_config_json(db_setup_scenarios):
+def test_ui_scenarios_run_invalid_config_json(job_manager_setup, monkeypatch):
+    monkeypatch.setenv("REGISTRY_BACKEND", "db")
+    monkeypatch.setenv("AUTH_MODE", "none")
+
     from app.api import app
-<<<<<<< HEAD
-    from app import db
-=======
->>>>>>> 91921d60
 
     c = TestClient(app)
     # 不正なJSONを持つconfigで400が返ることを確認
