--- conflicted
+++ resolved
@@ -30,13 +30,10 @@
 
 
 def test_runs_table_has_indexes(db_setup_for_indexes):
-<<<<<<< HEAD
-=======
     with appdb._conn() as con: # _conn()を使って接続を取得
         cur = con.execute("PRAGMA index_list('runs')")
         names = [row[1] for row in cur.fetchall()]
         # existence check
         assert any("idx_runs_started_at" in n for n in names)
         assert any("idx_runs_schema_version" in n for n in names)
-        assert any("idx_runs_config_id" in n for n in names)
->>>>>>> 040e35e3
+        assert any("idx_runs_config_id" in n for n in names)