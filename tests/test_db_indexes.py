--- conflicted
+++ resolved
@@ -1,49 +1,12 @@
-<<<<<<< HEAD
-import importlib
-import os
-import pytest
-from pathlib import Path
-
-# ensure DB init
-importlib.import_module("app.db")
-from app import db as appdb
-
-from alembic.config import Config
-from alembic import command
-
-
-@pytest.fixture(name="db_setup_for_indexes")
-def db_setup_for_indexes_fixture(tmp_path: Path):
-    db_path = tmp_path / "test_indexes.sqlite"
-    os.environ["SCPLN_DB"] = str(db_path)
-
-    # Reload app.db to pick up new SCPLN_DB env var
-    importlib.reload(appdb)
-
-    alembic_cfg = Config("alembic.ini")
-    alembic_cfg.set_main_option("script_location", "alembic")
-    alembic_cfg.set_main_option("sqlalchemy.url", f"sqlite:///{db_path}")
-    command.upgrade(alembic_cfg, "head")
-    # Alembicの後処理でアプリ側の初期化ロジックを流し、索引を確実に生成する
-    appdb.init_db()
-
-    yield
-
-    del os.environ["SCPLN_DB"]
-
-
-def test_runs_table_has_indexes(db_setup_for_indexes):
-    with appdb._conn() as con:  # _conn()を使って接続を取得
-=======
 from app import db as appdb
 
 
 def test_runs_table_has_indexes(db_setup):
     with appdb._conn() as con:
->>>>>>> 91921d60
         cur = con.execute("PRAGMA index_list('runs')")
         names = [row[1] for row in cur.fetchall()]
         # existence check
         assert any("idx_runs_started_at" in n for n in names)
         assert any("idx_runs_schema_version" in n for n in names)
-        assert any("idx_runs_config_id" in n for n in names)+        assert any("idx_runs_config_id" in n for n in names)
+        assert any("idx_runs_scenario_id" in n for n in names)