--- conflicted
+++ resolved
@@ -1,44 +1,8 @@
-from __future__ import annotations
-
 import time
-import os
-import pytest
-from pathlib import Path
 from fastapi.testclient import TestClient
 from app.api import app
 
 
-<<<<<<< HEAD
-@pytest.fixture(name="db_setup")
-def db_setup_fixture(tmp_path: Path):
-    db_path = tmp_path / "test.sqlite"
-    os.environ["SCPLN_DB"] = str(db_path)
-    os.environ["REGISTRY_BACKEND"] = "db"
-    os.environ["AUTH_MODE"] = "none"
-
-    from alembic.config import Config
-    from alembic import command
-    import importlib
-
-    # Reload app.db to pick up new SCPLN_DB env var
-    importlib.reload(importlib.import_module("app.db"))
-    importlib.reload(importlib.import_module("app.plans_api"))
-    importlib.reload(importlib.import_module("main"))
-
-    alembic_cfg = Config("alembic.ini")
-    alembic_cfg.set_main_option("script_location", "alembic")
-    alembic_cfg.set_main_option("sqlalchemy.url", f"sqlite:///{db_path}")
-    command.upgrade(alembic_cfg, "head")
-
-    yield
-
-    del os.environ["SCPLN_DB"]
-    del os.environ["REGISTRY_BACKEND"]
-    del os.environ["AUTH_MODE"]
-
-
-=======
->>>>>>> 91921d60
 def _make_plan_with_artifacts(version_id: str) -> None:
     # Use integrated run API to generate artifacts to keep parity with E2E
     client = TestClient(app)
@@ -56,7 +20,9 @@
     assert r.status_code == 200, r.text
 
 
-def test_schedule_csv_and_ui_tabs_present(db_setup):
+def test_schedule_csv_and_ui_tabs_present(db_setup, monkeypatch):
+    monkeypatch.setenv("REGISTRY_BACKEND", "db")
+    monkeypatch.setenv("AUTH_MODE", "none")
     client = TestClient(app)
     ver = f"uitabs-{int(time.time())}"
     _make_plan_with_artifacts(ver)
@@ -77,7 +43,9 @@
     assert f"/plans/{ver}/schedule.csv" in html
 
 
-def test_state_management_round_trip(db_setup):
+def test_state_management_round_trip(db_setup, monkeypatch):
+    monkeypatch.setenv("REGISTRY_BACKEND", "db")
+    monkeypatch.setenv("AUTH_MODE", "none")
     client = TestClient(app)
     ver = f"state-{int(time.time())}"
     _make_plan_with_artifacts(ver)
@@ -105,7 +73,4 @@
         "plan_compare_export_total",
         "plan_carryover_export_total",
     ):
-        assert ("# HELP " + metric) in text
-
-
-# 旧UI (/ui/planning) は完全移行により削除済みのためテスト対象外+        assert ("# HELP " + metric) in text