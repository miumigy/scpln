import time
from fastapi.testclient import TestClient
from app.api import app

<<<<<<< HEAD
=======

@pytest.fixture(name="db_setup")
def db_setup_fixture(tmp_path: Path):
    db_path = tmp_path / "test.sqlite"
    os.environ["SCPLN_DB"] = str(db_path)
    os.environ["REGISTRY_BACKEND"] = "db"
    os.environ["AUTH_MODE"] = "none"

    from alembic.config import Config
    from alembic import command
    import importlib

    # Reload app.db to pick up new SCPLN_DB env var
    importlib.reload(importlib.import_module("app.db"))
    importlib.reload(importlib.import_module("app.plans_api"))
    importlib.reload(importlib.import_module("main"))

    alembic_cfg = Config("alembic.ini")
    alembic_cfg.set_main_option("script_location", "alembic")
    alembic_cfg.set_main_option("sqlalchemy.url", f"sqlite:///{db_path}")
    command.upgrade(alembic_cfg, "head")

    yield

    del os.environ["SCPLN_DB"]
    del os.environ["REGISTRY_BACKEND"]
    del os.environ["AUTH_MODE"]


>>>>>>> 21514956
def _make_plan_with_artifacts(version_id: str) -> None:
    # Use integrated run API to generate artifacts to keep parity with E2E
    client = TestClient(app)
    r = client.post(
        "/plans/integrated/run",
        json={
            "version_id": version_id,
            "input_dir": "samples/planning",
            "weeks": 4,
            "round_mode": "int",
            "lt_unit": "day",
        },
        timeout=120,
    )
    assert r.status_code == 200, r.text


def test_schedule_csv_and_ui_tabs_present(db_setup, monkeypatch):
    monkeypatch.setenv("REGISTRY_BACKEND", "db")
    monkeypatch.setenv("AUTH_MODE", "none")
    client = TestClient(app)
    ver = f"uitabs-{int(time.time())}"
    _make_plan_with_artifacts(ver)
    # schedule.csv should be downloadable and include headers
    r = client.get(f"/plans/{ver}/schedule.csv")
    assert r.status_code == 200
    body = r.text.splitlines()
    assert body and body[0].startswith(
        "week,sku,scheduled_receipts,on_hand_start,on_hand_end"
    )
    # plan detail UI renders core tabs and links
    r = client.get(f"/ui/plans/{ver}")
    assert r.status_code == 200
    html = r.text
    for key in ("Aggregate", "Disaggregate", "Schedule", "Validate"):
        assert key in html
    # schedule.csv link should exist on the page
    assert f"/plans/{ver}/schedule.csv" in html


def test_state_management_round_trip(db_setup, monkeypatch):
    monkeypatch.setenv("REGISTRY_BACKEND", "db")
    monkeypatch.setenv("AUTH_MODE", "none")
    client = TestClient(app)
    ver = f"state-{int(time.time())}"
    _make_plan_with_artifacts(ver)
    # advance to aggregated
    r = client.post(f"/ui/plans/{ver}/state/advance", data={"to": "aggregated"})
    assert r.status_code in (200, 303)
    # fetch UI and confirm state reflected
    r = client.get(f"/ui/plans/{ver}")
    assert r.status_code == 200
    assert "aggregated" in r.text


def test_metrics_include_planning_hub_counters():
    client = TestClient(app)
    r = client.get("/metrics")
    assert r.status_code == 200
    text = r.text
    # HELP 行（定義）が含まれていることを確認（ゼロ値でもエクスポートされる）
    for metric in (
        "plans_created_total",
        "plans_reconciled_total",
        "plans_viewed_total",
        "runs_queued_total",
        "plan_schedule_export_total",
        "plan_compare_export_total",
        "plan_carryover_export_total",
    ):
        assert ("# HELP " + metric) in text<|MERGE_RESOLUTION|>--- conflicted
+++ resolved
@@ -1,9 +1,12 @@
+from __future__ import annotations
+
 import time
+import os
+import pytest
+from pathlib import Path
 from fastapi.testclient import TestClient
 from app.api import app
 
-<<<<<<< HEAD
-=======
 
 @pytest.fixture(name="db_setup")
 def db_setup_fixture(tmp_path: Path):
@@ -33,7 +36,6 @@
     del os.environ["AUTH_MODE"]
 
 
->>>>>>> 21514956
 def _make_plan_with_artifacts(version_id: str) -> None:
     # Use integrated run API to generate artifacts to keep parity with E2E
     client = TestClient(app)
@@ -51,9 +53,7 @@
     assert r.status_code == 200, r.text
 
 
-def test_schedule_csv_and_ui_tabs_present(db_setup, monkeypatch):
-    monkeypatch.setenv("REGISTRY_BACKEND", "db")
-    monkeypatch.setenv("AUTH_MODE", "none")
+def test_schedule_csv_and_ui_tabs_present(db_setup):
     client = TestClient(app)
     ver = f"uitabs-{int(time.time())}"
     _make_plan_with_artifacts(ver)
@@ -74,9 +74,7 @@
     assert f"/plans/{ver}/schedule.csv" in html
 
 
-def test_state_management_round_trip(db_setup, monkeypatch):
-    monkeypatch.setenv("REGISTRY_BACKEND", "db")
-    monkeypatch.setenv("AUTH_MODE", "none")
+def test_state_management_round_trip(db_setup):
     client = TestClient(app)
     ver = f"state-{int(time.time())}"
     _make_plan_with_artifacts(ver)
@@ -104,4 +102,7 @@
         "plan_compare_export_total",
         "plan_carryover_export_total",
     ):
-        assert ("# HELP " + metric) in text+        assert ("# HELP " + metric) in text
+
+
+# 旧UI (/ui/planning) は完全移行により削除済みのためテスト対象外