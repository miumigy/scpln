--- conflicted
+++ resolved
@@ -11,20 +11,15 @@
 # テスト中はPlan経由のRunRegistry記録で重いPSIシミュレーションを省略する
 os.environ.setdefault("SCPLN_SKIP_SIMULATION_API", "1")
 
-
-<<<<<<< HEAD
 _DEFAULT_TEMPLATE_PATH = Path(__file__).resolve().parents[1] / "tmp" / "alembic_template" / "template.db"
 
 
-=======
->>>>>>> 4312784d
 @pytest.fixture(scope="session")
 def migrated_db_template(tmp_path_factory):
     """
     Alembicでマイグレーション済みのDBテンプレートを1回だけ構築し、以降のテストで複製する。
     ローカル環境でも毎テストのマイグレーション実行を避け、所要時間を短縮する。
     """
-<<<<<<< HEAD
     env_template = os.environ.get("SCPLN_TEST_DB_TEMPLATE")
     if env_template:
         env_path = Path(env_template)
@@ -34,8 +29,6 @@
     if _DEFAULT_TEMPLATE_PATH.exists():
         return _DEFAULT_TEMPLATE_PATH
 
-=======
->>>>>>> 4312784d
     db_dir = tmp_path_factory.mktemp("alembic_db")
     template_path = db_dir / "template.db"
 
@@ -55,7 +48,6 @@
         else:
             os.environ.pop("SCPLN_DB", None)
 
-<<<<<<< HEAD
     try:
         _DEFAULT_TEMPLATE_PATH.parent.mkdir(parents=True, exist_ok=True)
         shutil.copy2(template_path, _DEFAULT_TEMPLATE_PATH)
@@ -63,8 +55,6 @@
         # コピーに失敗してもテスト実行は継続
         pass
 
-=======
->>>>>>> 4312784d
     return template_path
 
 
