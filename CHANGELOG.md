--- conflicted
+++ resolved
@@ -2,11 +2,6 @@
 
 ## Unreleased
 
-<<<<<<< HEAD
-- feat(ui/plans): Planning Hub 詳細のアクセシビリティ改善（aria-label追加）
-- docs(planning): PLANNING-HUB-UX-PLAN のWBS整合（P-23/P-24 完了）と進捗追記
-
-=======
 ## v0.5.0 (2025-09-07)
 
 - feat(ui/plans): Planning Hub 詳細のアクセシビリティ改善（aria-label追加）
@@ -51,7 +46,6 @@
   - `docs/TUTORIAL-JA.md` 追加（作成→プレビュー→再整合→Plan&Run→結果確認）
   - `docs/API-OVERVIEW-JA.md` 追加（主要エンドポイントの要約）
 
->>>>>>> 0aa62cf0
 ## v0.4.1 (2025-08-27)
 
 - feat(ui/planning): 粗密計画UIを強化
