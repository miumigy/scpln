--- conflicted
+++ resolved
@@ -214,12 +214,8 @@
     - `plan_carryover_export_total`（carryover.csvエクスポート）
   - 備考: 既存のHTTP計測（総数/レイテンシ）に併載。Grafana等への連携は次期。
 - [ ] P-14 旧画面クローズ & 404 ガイド（Home実行エントリ撤去 + 一時リダイレクト含む）
-<<<<<<< HEAD
-  - 進捗: 2025-09-07 Phase 2 実装。`/ui/planning` にアクセス時、`allow_legacy=1` が無い場合は `/ui/plans` へ302リダイレクト（opt-out可）。Phase 3では404ガイドへ切替予定。
-=======
   - 進捗: 2025-09-07 Phase 2 実装。`/ui/planning` にアクセス時、`allow_legacy=1` が無い場合は `/ui/plans` へ302リダイレクト（opt-out可）。
   - 進捗: 2025-09-07 Phase 3（トグル）実装。`HUB_LEGACY_CLOSE=1` 環境変数が有効なときは 404 ガイド（legacy_closed.html）を表示。`allow_legacy=1` で一時的に回避可能。
->>>>>>> 60023135
 - [ ] P-23 用語統一（UI/README/APIドキュメント）
 - [ ] P-24 チュートリアル/ハンズオン更新
 
