--- conflicted
+++ resolved
@@ -177,19 +177,11 @@
 - [x] P-20 README/ヘルプ更新（新動線の案内）
 
 #### P2 統合期（画面統合 + 非推奨化）
-<<<<<<< HEAD
-- [ ] P-07 Aggregateタブ移植
-  - 進捗: 2025-09-07 `/ui/plans/{id}` に Aggregate タブを追加し、`aggregate.json` の family×period 表を表示（需要/供給/バックログ/能力合計）。
-- [ ] P-08 Disaggregateタブ移植
-  - 進捗: 2025-09-07 `/ui/plans/{id}` に Disaggregate タブを追加し、`sku_week.json` の先頭200件をSKU×weekで表示（簡易フィルタ付き）。
-- [ ] P-09 Scheduleタブ移植（予定オーダ生成）
-=======
 - [x] P-07 Aggregateタブ移植
   - 進捗: 2025-09-07 `/ui/plans/{id}` に Aggregate タブを追加し、`aggregate.json` の family×period 表を表示（需要/供給/バックログ/能力合計）。
 - [x] P-08 Disaggregateタブ移植
   - 進捗: 2025-09-07 `/ui/plans/{id}` に Disaggregate タブを追加し、`sku_week.json` の先頭200件をSKU×weekで表示（簡易フィルタ付き）。
 - [x] P-09 Scheduleタブ移植（予定オーダ生成）
->>>>>>> 0aa62cf0
   - 進捗: 2025-09-07 `/ui/plans/{id}` に Schedule タブを追加し、`mrp.json` の予定オーダ（scheduled_receipts）を先頭200件表示。`/plans/{id}/schedule.csv` を新設し、week/sku/在庫端点を含むCSVをエクスポート可能に。
 - [ ] P-10 Validate（量・容量・MOQ/倍数）
   - 進捗: 2025-09-07 `/ui/plans/{id}` に Validate タブ（MVP）を追加。以下の自動チェックを表示：Tol違反数（before/after）、負在庫件数、予定受入の小数行、能力超過週数。
@@ -207,20 +199,12 @@
   - 進捗: 2025-09-07 `/ui/plans` 一覧のUX細部を改善。表を横スクロール可能にし、version_id をtruncate表示。現在のソート状態をバッジ表示（主/副キー・昇降）。
 
 #### P3 整理期（旧入口撤去 + ドキュメント）
-<<<<<<< HEAD
-- [ ] P-11 Plan & Run（自動補完）
-  - 進捗: 2025-09-07 `/ui/plans/{id}` Execute内に「Plan & Run（自動補完）」を追加。既存Planの cutover/window/policy を引き継いだ統合実行を /runs API で起動（同期/ジョブの選択可）。
-- [ ] P-12 state 遷移/Invalidation 実装
-  - 進捗: 2025-09-07 `/ui/plans/{id}` Overviewに state 表示と操作（advance/invalidate）を追加。`state.json`（plan_artifacts）で `state: draft→aggregated→disaggregated→scheduled→executed` と `invalid` 配列を管理。`plan_versions.status` へも反映。
-- [ ] P-13 KPI/テレメトリ導入
-=======
 - [x] P-11 Plan & Run（自動補完）
   - 進捗: 2025-09-07 `/ui/plans/{id}` Execute内に「Plan & Run（自動補完）」を追加。既存Planの cutover/window/policy を引き継いだ統合実行を /runs API で起動（同期/ジョブの選択可）。
   - 追補: 2025-09-07 引継ぎ項目を拡張（tol_abs/tol_rel/calendar_mode/carryover/carryover_split/apply_adjusted）。フォームから指定可能にし、/runs→/plans/integrated/run へ委譲。
 - [x] P-12 state 遷移/Invalidation 実装
   - 進捗: 2025-09-07 `/ui/plans/{id}` Overviewに state 表示と操作（advance/invalidate）を追加。`state.json`（plan_artifacts）で `state: draft→aggregated→disaggregated→scheduled→executed` と `invalid` 配列を管理。`plan_versions.status` へも反映。
 - [x] P-13 KPI/テレメトリ導入
->>>>>>> 0aa62cf0
   - 進捗: 2025-09-07 Prometheusメトリクスを強化し `/metrics` で公開。以下のカウンタを追加し、UI/APIに配線:
     - `plans_created_total`（Plan作成）
     - `plans_reconciled_total`（再整合実行）
@@ -231,11 +215,6 @@
     - `plan_carryover_export_total`（carryover.csvエクスポート）
   - 備考: 既存のHTTP計測（総数/レイテンシ）に併載。Grafana等への連携は次期。
 - [ ] P-14 旧画面クローズ & 404 ガイド（Home実行エントリ撤去 + 一時リダイレクト含む）
-<<<<<<< HEAD
-  - 進捗: 2025-09-07 Phase 2 実装。`/ui/planning` にアクセス時、`allow_legacy=1` が無い場合は `/ui/plans` へ302リダイレクト（opt-out可）。Phase 3では404ガイドへ切替予定。
-- [ ] P-23 用語統一（UI/README/APIドキュメント）
-- [ ] P-24 チュートリアル/ハンズオン更新
-=======
   - 進捗: 2025-09-07 Phase 2 実装。`/ui/planning` にアクセス時、`allow_legacy=1` が無い場合は `/ui/plans` へ302リダイレクト（opt-out可）。
   - 進捗: 2025-09-07 Phase 3（トグル）実装。`HUB_LEGACY_CLOSE=1` 環境変数が有効なときは 404 ガイド（legacy_closed.html）を表示。`allow_legacy=1` で一時的に回避可能。
 - [x] P-23 用語統一（UI/README/APIドキュメント）
@@ -245,7 +224,6 @@
   - 進捗: 2025-09-07 主要入力（Disaggregate/Schedule の SKU・週フィルタ、URLコピー）に `aria-label` を追加し可読性を向上。
 - [x] P-24 チュートリアル/ハンズオン更新
   - 進捗: 2025-09-07 `docs/TUTORIAL-JA.md` を Planning Hub フローに更新し、/runs API とエクスポート例（schedule.csv/compare.csv）を追記。
->>>>>>> 0aa62cf0
 
 ### ステータス基準
 - 未着手 / 進行中 / レビュー中 / 完了（必要に応じラベル運用）
@@ -274,32 +252,19 @@
 | P-08 | Disaggregateタブ移植 | S2 | P1 | ✔ | miumigy | 2025-09-07 |
 | P-09 | Scheduleタブ移植（予定オーダ生成） | S2 | P1 | ✔ | miumigy | 2025-09-07 |
 | P-10 | Validate（量・容量・MOQ/倍数） | S2 | P2 | ✔ | miumigy | 2025-09-07 |
-<<<<<<< HEAD
-| P-11 | Plan & Run（自動補完） | S3 | P1 | ☐ | miumigy | 2025-09-28 |
-| P-12 | state 遷移/Invalidation 実装 | S3 | P1 | ☐ | miumigy | 2025-09-28 |
-| P-13 | KPI/テレメトリ導入 | S3 | P2 | ☐ | miumigy | 2025-09-28 |
-| P-14 | 旧画面クローズ & 404 ガイド | S3 | P2 | ☐ | miumigy | 2025-09-28 |
-=======
 | P-11 | Plan & Run（自動補完） | S3 | P1 | ✔ | miumigy | 2025-09-07 |
 | P-12 | state 遷移/Invalidation 実装 | S3 | P1 | ✔ | miumigy | 2025-09-07 |
 | P-13 | KPI/テレメトリ導入 | S3 | P2 | ✔ | miumigy | 2025-09-07 |
 | P-14 | 旧画面クローズ & 404 ガイド | S3 | P2 | ✔ | miumigy | 2025-09-28 |
->>>>>>> 0aa62cf0
 | P-15 | Run API仕様ドラフト（EP/ペイロード/状態機械） | S1 | P1 | ✔ | miumigy | 2025-09-14 |
 | P-16 | 既存3入口→Run APIアダプタ実装（統一） | S1 | P1 | ✔ | miumigy | 2025-09-14 |
 | P-18 | 差分/KPIプレビューUI（MVP: 在庫・発注・SL） | S1 | P1 | ✔ | miumigy | 2025-09-14 |
 | P-19 | 計測イベント仕込み（到達時間/クリック/離脱） | S1 | P2 | ✔ | miumigy | 2025-09-14 |
 | P-20 | README/ヘルプ更新（新動線の案内） | S1 | P2 | ✔ | miumigy | 2025-09-14 |
 | P-21 | 非推奨バナー・Hub内セクション誘導 | S2 | P2 | ✔ | miumigy | 2025-09-07 |
-<<<<<<< HEAD
-| P-22 | 履歴/固定リンクの強化（フィルタ/再実行/共有） | S2 | P2 | ✔ | miumigy | 2025-09-07 |
-| P-23 | 用語統一（UI/README/APIドキュメント） | S3 | P2 | ☐ | miumigy | 2025-09-28 |
-| P-24 | チュートリアル/ハンズオン更新 | S3 | P2 | ☐ | miumigy | 2025-09-28 |
-=======
 | P-22 | 履歴・固定リンクの強化（フィルタ/再実行/共有） | S2 | P2 | ✔ | miumigy | 2025-09-07 |
 | P-23 | 用語統一（UI/README/APIドキュメント） | S3 | P2 | ✔ | miumigy | 2025-09-28 |
 | P-24 | チュートリアル/ハンズオン更新 | S3 | P2 | ✔ | miumigy | 2025-09-28 |
->>>>>>> 0aa62cf0
 
 ## 受入テスト（AT・E2E観点）
 - AT-01: `/ui/plans` から Plan 作成→Execute→Results 一連が完了。
